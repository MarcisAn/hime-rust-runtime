--- conflicted
+++ resolved
@@ -31,6 +31,7 @@
 use hime_redist::symbols::Symbol;
 use hime_redist::text::TextPosition;
 use hime_redist::text::TextSpan;
+use hime_redist::utils::iterable::Iterable;
 
 /// Main entry point
 fn main() {
@@ -101,11 +102,7 @@
 /// Serializes a parse error
 fn serialize_error(builder: &mut String, error: &ParseError) {
     builder.push_str("{\"type\": \"");
-<<<<<<< HEAD
     match error {
-=======
-    match *error {
->>>>>>> aa1db6b0
         ParseError::UnexpectedEndOfInput(ref _x) => builder.push_str("UnexpectedEndOfInput"),
         ParseError::UnexpectedChar(ref _x) => builder.push_str("UnexpectedChar"),
         ParseError::UnexpectedToken(ref _x) => builder.push_str("UnexpectedToken"),
