﻿<?xml version="1.0" encoding="utf-8"?>
<Project ToolsVersion="4.0" DefaultTargets="Build" xmlns="http://schemas.microsoft.com/developer/msbuild/2003">
  <PropertyGroup>
    <Configuration Condition=" '$(Configuration)' == '' ">Debug</Configuration>
    <Platform Condition=" '$(Platform)' == '' ">AnyCPU</Platform>
    <ProductVersion>8.0.30703</ProductVersion>
    <SchemaVersion>2.0</SchemaVersion>
    <ProjectGuid>{8E4DE283-BA6E-4779-8C79-EB708002EDCC}</ProjectGuid>
    <OutputType>Library</OutputType>
    <AppDesignerFolder>Properties</AppDesignerFolder>
    <RootNamespace>Hime.Redist</RootNamespace>
    <AssemblyName>Hime.Redist</AssemblyName>
    <TargetFrameworkVersion>v2.0</TargetFrameworkVersion>
    <FileAlignment>512</FileAlignment>
    <PublishUrl>publish\</PublishUrl>
    <Install>true</Install>
    <InstallFrom>Disk</InstallFrom>
    <UpdateEnabled>false</UpdateEnabled>
    <UpdateMode>Foreground</UpdateMode>
    <UpdateInterval>7</UpdateInterval>
    <UpdateIntervalUnits>Days</UpdateIntervalUnits>
    <UpdatePeriodically>false</UpdatePeriodically>
    <UpdateRequired>false</UpdateRequired>
    <MapFileExtensions>true</MapFileExtensions>
    <ApplicationRevision>0</ApplicationRevision>
    <ApplicationVersion>1.0.0.%2a</ApplicationVersion>
    <IsWebBootstrapper>false</IsWebBootstrapper>
    <UseApplicationTrust>false</UseApplicationTrust>
    <BootstrapperEnabled>true</BootstrapperEnabled>
  </PropertyGroup>
  <PropertyGroup Condition=" '$(Configuration)|$(Platform)' == 'Debug|AnyCPU' ">
    <DebugSymbols>true</DebugSymbols>
    <DebugType>full</DebugType>
    <Optimize>false</Optimize>
    <OutputPath>bin\Debug\</OutputPath>
    <DefineConstants>DEBUG;TRACE</DefineConstants>
    <ErrorReport>prompt</ErrorReport>
    <WarningLevel>4</WarningLevel>
    <CodeAnalysisRuleSet>AllRules.ruleset</CodeAnalysisRuleSet>
    <GenerateDocumentation>true</GenerateDocumentation>
  </PropertyGroup>
  <PropertyGroup Condition=" '$(Configuration)|$(Platform)' == 'Release|AnyCPU' ">
    <DebugType>none</DebugType>
    <Optimize>true</Optimize>
    <OutputPath>bin\Release\</OutputPath>
    <ErrorReport>prompt</ErrorReport>
    <WarningLevel>4</WarningLevel>
    <DocumentationFile>bin\Release\Hime.Redist.XML</DocumentationFile>
    <CodeAnalysisRuleSet>AllRules.ruleset</CodeAnalysisRuleSet>
    <GenerateDocumentation>true</GenerateDocumentation>
  </PropertyGroup>
  <PropertyGroup>
    <ApplicationIcon>Hime.Logo.ico</ApplicationIcon>
  </PropertyGroup>
  <ItemGroup>
    <Reference Include="System" />
    <Reference Include="System.Data" />
    <Reference Include="System.Xml" />
  </ItemGroup>
  <ItemGroup>
    <Compile Include="..\VersionInfo.cs">
      <Link>Properties\VersionInfo.cs</Link>
    </Compile>
<<<<<<< HEAD
    <Compile Include="Lexer\ILexer.cs" />
    <Compile Include="Parsers\LR\BaseLRParser.cs" />
    <Compile Include="Parsers\LR\LRk\LRkAutomaton.cs" />
    <Compile Include="Parsers\LR\LRk\LRkParser.cs" />
    <Compile Include="Parsers\LR\LRk\LRkProduction.cs" />
    <Compile Include="Lexer\RewindableTextReader.cs" />
    <Compile Include="Lexer\TextLexer.cs" />
    <Compile Include="Lexer\TextLexerAutomaton.cs" />
    <Compile Include="Parsers\LR\RNGLR\GSSLabel.cs" />
=======
    <Compile Include="Parsers\LexerDFAState.cs" />
    <Compile Include="Parsers\LexerText.cs" />
    <Compile Include="Parsers\ParserErrorType.cs" />
>>>>>>> 7c94d7ea
    <Compile Include="Parsers\UnexpectedCharError.cs" />
    <Compile Include="Parsers\LR\LRParser.cs" />
    <Compile Include="Parsers\LR\LRReduction.cs" />
    <Compile Include="Parsers\LR\LRRule.cs" />
    <Compile Include="Parsers\LR\LRStar\DeciderState.cs" />
    <Compile Include="Parsers\LR\LRStar\LRStarState.cs" />
    <Compile Include="Parsers\LR\LRState.cs" />
    <Compile Include="Parsers\ParserError.cs" />
    <Compile Include="Parsers\UnexpectedTokenError.cs" />
    <Compile Include="Symbols\SymbolAction.cs" />
    <Compile Include="Symbols\SymbolTerminal.cs" />
    <Compile Include="Symbols\SymbolToken.cs" />
    <Compile Include="Symbols\SymbolTokenDollar.cs" />
    <Compile Include="Symbols\SymbolTokenEpsilon.cs" />
    <Compile Include="Symbols\SymbolTokenText.cs" />
    <Compile Include="Symbols\SymbolVariable.cs" />
    <Compile Include="Symbols\SymbolVirtual.cs" />
    <Compile Include="SyntaxNodes\SPPFFamily.cs" />
    <Compile Include="SyntaxNodes\CSTNode.cs" />
    <Compile Include="Parsers\LR\LRStar\RewindableTokenReader.cs" />
    <Compile Include="Parsers\IParser.cs" />
    <Compile Include="Parsers\LR\LRStar\ParserLRStar.cs" />
    <Compile Include="Parsers\LR\RNGLR\RNGLRParser.cs" />
    <Compile Include="SyntaxNodes\CSTAction.cs" />
    <Compile Include="Properties\AssemblyInfo.cs" />
    <Compile Include="SyntaxNodes\SPPFNode.cs" />
    <Compile Include="Symbols\Symbol.cs" />
    <Compile Include="Parsers\LR\RNGLR\GSSNode.cs" />
    <Compile Include="Utils\MemoryMaps.cs" />
    <Compile Include="Utils\SIDHashMap.cs" />
  </ItemGroup>
  <ItemGroup>
    <Content Include="Hime.Logo.ico" />
  </ItemGroup>
  <Import Project="$(MSBuildToolsPath)\Microsoft.CSharp.targets" />
  <!-- To modify your build process, add your task inside one of the targets below and uncomment it. 
       Other similar extension points exist, see Microsoft.Common.targets.
  <Target Name="BeforeBuild">
  </Target>
  <Target Name="AfterBuild">
  </Target>
  -->
</Project><|MERGE_RESOLUTION|>--- conflicted
+++ resolved
@@ -1,121 +1,116 @@
-﻿<?xml version="1.0" encoding="utf-8"?>
-<Project ToolsVersion="4.0" DefaultTargets="Build" xmlns="http://schemas.microsoft.com/developer/msbuild/2003">
-  <PropertyGroup>
-    <Configuration Condition=" '$(Configuration)' == '' ">Debug</Configuration>
-    <Platform Condition=" '$(Platform)' == '' ">AnyCPU</Platform>
-    <ProductVersion>8.0.30703</ProductVersion>
-    <SchemaVersion>2.0</SchemaVersion>
-    <ProjectGuid>{8E4DE283-BA6E-4779-8C79-EB708002EDCC}</ProjectGuid>
-    <OutputType>Library</OutputType>
-    <AppDesignerFolder>Properties</AppDesignerFolder>
-    <RootNamespace>Hime.Redist</RootNamespace>
-    <AssemblyName>Hime.Redist</AssemblyName>
-    <TargetFrameworkVersion>v2.0</TargetFrameworkVersion>
-    <FileAlignment>512</FileAlignment>
-    <PublishUrl>publish\</PublishUrl>
-    <Install>true</Install>
-    <InstallFrom>Disk</InstallFrom>
-    <UpdateEnabled>false</UpdateEnabled>
-    <UpdateMode>Foreground</UpdateMode>
-    <UpdateInterval>7</UpdateInterval>
-    <UpdateIntervalUnits>Days</UpdateIntervalUnits>
-    <UpdatePeriodically>false</UpdatePeriodically>
-    <UpdateRequired>false</UpdateRequired>
-    <MapFileExtensions>true</MapFileExtensions>
-    <ApplicationRevision>0</ApplicationRevision>
-    <ApplicationVersion>1.0.0.%2a</ApplicationVersion>
-    <IsWebBootstrapper>false</IsWebBootstrapper>
-    <UseApplicationTrust>false</UseApplicationTrust>
-    <BootstrapperEnabled>true</BootstrapperEnabled>
-  </PropertyGroup>
-  <PropertyGroup Condition=" '$(Configuration)|$(Platform)' == 'Debug|AnyCPU' ">
-    <DebugSymbols>true</DebugSymbols>
-    <DebugType>full</DebugType>
-    <Optimize>false</Optimize>
-    <OutputPath>bin\Debug\</OutputPath>
-    <DefineConstants>DEBUG;TRACE</DefineConstants>
-    <ErrorReport>prompt</ErrorReport>
-    <WarningLevel>4</WarningLevel>
-    <CodeAnalysisRuleSet>AllRules.ruleset</CodeAnalysisRuleSet>
-    <GenerateDocumentation>true</GenerateDocumentation>
-  </PropertyGroup>
-  <PropertyGroup Condition=" '$(Configuration)|$(Platform)' == 'Release|AnyCPU' ">
-    <DebugType>none</DebugType>
-    <Optimize>true</Optimize>
-    <OutputPath>bin\Release\</OutputPath>
-    <ErrorReport>prompt</ErrorReport>
-    <WarningLevel>4</WarningLevel>
-    <DocumentationFile>bin\Release\Hime.Redist.XML</DocumentationFile>
-    <CodeAnalysisRuleSet>AllRules.ruleset</CodeAnalysisRuleSet>
-    <GenerateDocumentation>true</GenerateDocumentation>
-  </PropertyGroup>
-  <PropertyGroup>
-    <ApplicationIcon>Hime.Logo.ico</ApplicationIcon>
-  </PropertyGroup>
-  <ItemGroup>
-    <Reference Include="System" />
-    <Reference Include="System.Data" />
-    <Reference Include="System.Xml" />
-  </ItemGroup>
-  <ItemGroup>
-    <Compile Include="..\VersionInfo.cs">
-      <Link>Properties\VersionInfo.cs</Link>
-    </Compile>
-<<<<<<< HEAD
-    <Compile Include="Lexer\ILexer.cs" />
-    <Compile Include="Parsers\LR\BaseLRParser.cs" />
-    <Compile Include="Parsers\LR\LRk\LRkAutomaton.cs" />
-    <Compile Include="Parsers\LR\LRk\LRkParser.cs" />
-    <Compile Include="Parsers\LR\LRk\LRkProduction.cs" />
-    <Compile Include="Lexer\RewindableTextReader.cs" />
-    <Compile Include="Lexer\TextLexer.cs" />
-    <Compile Include="Lexer\TextLexerAutomaton.cs" />
-    <Compile Include="Parsers\LR\RNGLR\GSSLabel.cs" />
-=======
-    <Compile Include="Parsers\LexerDFAState.cs" />
-    <Compile Include="Parsers\LexerText.cs" />
-    <Compile Include="Parsers\ParserErrorType.cs" />
->>>>>>> 7c94d7ea
-    <Compile Include="Parsers\UnexpectedCharError.cs" />
-    <Compile Include="Parsers\LR\LRParser.cs" />
-    <Compile Include="Parsers\LR\LRReduction.cs" />
-    <Compile Include="Parsers\LR\LRRule.cs" />
-    <Compile Include="Parsers\LR\LRStar\DeciderState.cs" />
-    <Compile Include="Parsers\LR\LRStar\LRStarState.cs" />
-    <Compile Include="Parsers\LR\LRState.cs" />
-    <Compile Include="Parsers\ParserError.cs" />
-    <Compile Include="Parsers\UnexpectedTokenError.cs" />
-    <Compile Include="Symbols\SymbolAction.cs" />
-    <Compile Include="Symbols\SymbolTerminal.cs" />
-    <Compile Include="Symbols\SymbolToken.cs" />
-    <Compile Include="Symbols\SymbolTokenDollar.cs" />
-    <Compile Include="Symbols\SymbolTokenEpsilon.cs" />
-    <Compile Include="Symbols\SymbolTokenText.cs" />
-    <Compile Include="Symbols\SymbolVariable.cs" />
-    <Compile Include="Symbols\SymbolVirtual.cs" />
-    <Compile Include="SyntaxNodes\SPPFFamily.cs" />
-    <Compile Include="SyntaxNodes\CSTNode.cs" />
-    <Compile Include="Parsers\LR\LRStar\RewindableTokenReader.cs" />
-    <Compile Include="Parsers\IParser.cs" />
-    <Compile Include="Parsers\LR\LRStar\ParserLRStar.cs" />
-    <Compile Include="Parsers\LR\RNGLR\RNGLRParser.cs" />
-    <Compile Include="SyntaxNodes\CSTAction.cs" />
-    <Compile Include="Properties\AssemblyInfo.cs" />
-    <Compile Include="SyntaxNodes\SPPFNode.cs" />
-    <Compile Include="Symbols\Symbol.cs" />
-    <Compile Include="Parsers\LR\RNGLR\GSSNode.cs" />
-    <Compile Include="Utils\MemoryMaps.cs" />
-    <Compile Include="Utils\SIDHashMap.cs" />
-  </ItemGroup>
-  <ItemGroup>
-    <Content Include="Hime.Logo.ico" />
-  </ItemGroup>
-  <Import Project="$(MSBuildToolsPath)\Microsoft.CSharp.targets" />
-  <!-- To modify your build process, add your task inside one of the targets below and uncomment it. 
-       Other similar extension points exist, see Microsoft.Common.targets.
-  <Target Name="BeforeBuild">
-  </Target>
-  <Target Name="AfterBuild">
-  </Target>
-  -->
+﻿<?xml version="1.0" encoding="utf-8"?>
+<Project ToolsVersion="4.0" DefaultTargets="Build" xmlns="http://schemas.microsoft.com/developer/msbuild/2003">
+  <PropertyGroup>
+    <Configuration Condition=" '$(Configuration)' == '' ">Debug</Configuration>
+    <Platform Condition=" '$(Platform)' == '' ">AnyCPU</Platform>
+    <ProductVersion>8.0.30703</ProductVersion>
+    <SchemaVersion>2.0</SchemaVersion>
+    <ProjectGuid>{8E4DE283-BA6E-4779-8C79-EB708002EDCC}</ProjectGuid>
+    <OutputType>Library</OutputType>
+    <AppDesignerFolder>Properties</AppDesignerFolder>
+    <RootNamespace>Hime.Redist</RootNamespace>
+    <AssemblyName>Hime.Redist</AssemblyName>
+    <TargetFrameworkVersion>v2.0</TargetFrameworkVersion>
+    <FileAlignment>512</FileAlignment>
+    <PublishUrl>publish\</PublishUrl>
+    <Install>true</Install>
+    <InstallFrom>Disk</InstallFrom>
+    <UpdateEnabled>false</UpdateEnabled>
+    <UpdateMode>Foreground</UpdateMode>
+    <UpdateInterval>7</UpdateInterval>
+    <UpdateIntervalUnits>Days</UpdateIntervalUnits>
+    <UpdatePeriodically>false</UpdatePeriodically>
+    <UpdateRequired>false</UpdateRequired>
+    <MapFileExtensions>true</MapFileExtensions>
+    <ApplicationRevision>0</ApplicationRevision>
+    <ApplicationVersion>1.0.0.%2a</ApplicationVersion>
+    <IsWebBootstrapper>false</IsWebBootstrapper>
+    <UseApplicationTrust>false</UseApplicationTrust>
+    <BootstrapperEnabled>true</BootstrapperEnabled>
+  </PropertyGroup>
+  <PropertyGroup Condition=" '$(Configuration)|$(Platform)' == 'Debug|AnyCPU' ">
+    <DebugSymbols>true</DebugSymbols>
+    <DebugType>full</DebugType>
+    <Optimize>false</Optimize>
+    <OutputPath>bin\Debug\</OutputPath>
+    <DefineConstants>DEBUG;TRACE</DefineConstants>
+    <ErrorReport>prompt</ErrorReport>
+    <WarningLevel>4</WarningLevel>
+    <CodeAnalysisRuleSet>AllRules.ruleset</CodeAnalysisRuleSet>
+    <GenerateDocumentation>true</GenerateDocumentation>
+  </PropertyGroup>
+  <PropertyGroup Condition=" '$(Configuration)|$(Platform)' == 'Release|AnyCPU' ">
+    <DebugType>none</DebugType>
+    <Optimize>true</Optimize>
+    <OutputPath>bin\Release\</OutputPath>
+    <ErrorReport>prompt</ErrorReport>
+    <WarningLevel>4</WarningLevel>
+    <DocumentationFile>bin\Release\Hime.Redist.XML</DocumentationFile>
+    <CodeAnalysisRuleSet>AllRules.ruleset</CodeAnalysisRuleSet>
+    <GenerateDocumentation>true</GenerateDocumentation>
+  </PropertyGroup>
+  <PropertyGroup>
+    <ApplicationIcon>Hime.Logo.ico</ApplicationIcon>
+  </PropertyGroup>
+  <ItemGroup>
+    <Reference Include="System" />
+    <Reference Include="System.Data" />
+    <Reference Include="System.Xml" />
+  </ItemGroup>
+  <ItemGroup>
+    <Compile Include="..\VersionInfo.cs">
+      <Link>Properties\VersionInfo.cs</Link>
+    </Compile>
+    <Compile Include="Lexer\ILexer.cs" />
+    <Compile Include="Parsers\LR\BaseLRParser.cs" />
+    <Compile Include="Parsers\LR\LRk\LRkAutomaton.cs" />
+    <Compile Include="Parsers\ParserErrorType.cs" />
+    <Compile Include="Parsers\LR\LRk\LRkParser.cs" />
+    <Compile Include="Parsers\LR\LRk\LRkProduction.cs" />
+    <Compile Include="Lexer\RewindableTextReader.cs" />
+    <Compile Include="Lexer\TextLexer.cs" />
+    <Compile Include="Lexer\TextLexerAutomaton.cs" />
+    <Compile Include="Parsers\LR\RNGLR\GSSLabel.cs" />
+    <Compile Include="Parsers\UnexpectedCharError.cs" />
+    <Compile Include="Parsers\LR\LRParser.cs" />
+    <Compile Include="Parsers\LR\LRReduction.cs" />
+    <Compile Include="Parsers\LR\LRRule.cs" />
+    <Compile Include="Parsers\LR\LRStar\DeciderState.cs" />
+    <Compile Include="Parsers\LR\LRStar\LRStarState.cs" />
+    <Compile Include="Parsers\LR\LRState.cs" />
+    <Compile Include="Parsers\ParserError.cs" />
+    <Compile Include="Parsers\UnexpectedTokenError.cs" />
+    <Compile Include="Symbols\SymbolAction.cs" />
+    <Compile Include="Symbols\SymbolTerminal.cs" />
+    <Compile Include="Symbols\SymbolToken.cs" />
+    <Compile Include="Symbols\SymbolTokenDollar.cs" />
+    <Compile Include="Symbols\SymbolTokenEpsilon.cs" />
+    <Compile Include="Symbols\SymbolTokenText.cs" />
+    <Compile Include="Symbols\SymbolVariable.cs" />
+    <Compile Include="Symbols\SymbolVirtual.cs" />
+    <Compile Include="SyntaxNodes\SPPFFamily.cs" />
+    <Compile Include="SyntaxNodes\CSTNode.cs" />
+    <Compile Include="Parsers\LR\LRStar\RewindableTokenReader.cs" />
+    <Compile Include="Parsers\IParser.cs" />
+    <Compile Include="Parsers\LR\LRStar\ParserLRStar.cs" />
+    <Compile Include="Parsers\LR\RNGLR\RNGLRParser.cs" />
+    <Compile Include="SyntaxNodes\CSTAction.cs" />
+    <Compile Include="Properties\AssemblyInfo.cs" />
+    <Compile Include="SyntaxNodes\SPPFNode.cs" />
+    <Compile Include="Symbols\Symbol.cs" />
+    <Compile Include="Parsers\LR\RNGLR\GSSNode.cs" />
+    <Compile Include="Utils\MemoryMaps.cs" />
+    <Compile Include="Utils\SIDHashMap.cs" />
+  </ItemGroup>
+  <ItemGroup>
+    <Content Include="Hime.Logo.ico" />
+  </ItemGroup>
+  <Import Project="$(MSBuildToolsPath)\Microsoft.CSharp.targets" />
+  <!-- To modify your build process, add your task inside one of the targets below and uncomment it. 
+       Other similar extension points exist, see Microsoft.Common.targets.
+  <Target Name="BeforeBuild">
+  </Target>
+  <Target Name="AfterBuild">
+  </Target>
+  -->
 </Project>