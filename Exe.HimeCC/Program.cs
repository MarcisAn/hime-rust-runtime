--- conflicted
+++ resolved
@@ -1,328 +1,328 @@
-/**********************************************************************
-* Copyright (c) 2013 Laurent Wouters and others
-* This program is free software: you can redistribute it and/or modify
-* it under the terms of the GNU Lesser General Public License as
-* published by the Free Software Foundation, either version 3
-* of the License, or (at your option) any later version.
-* 
-* This program is distributed in the hope that it will be useful,
-* but WITHOUT ANY WARRANTY; without even the implied warranty of
-* MERCHANTABILITY or FITNESS FOR A PARTICULAR PURPOSE.  See the
-* GNU Lesser General Public License for more details.
-* 
-* You should have received a copy of the GNU Lesser General
-* Public License along with this program.
-* If not, see <http://www.gnu.org/licenses/>.
-* 
-* Contributors:
-*     Laurent Wouters - lwouters@xowl.org
-**********************************************************************/
-
-using System;
-using System.Reflection;
-using System.Text;
-using Hime.CentralDogma;
-using Hime.CentralDogma.Reporting;
-using Hime.HimeCC.CL;
-using Hime.Redist;
-
-namespace Hime.HimeCC
-{
-    /// <summary>
-    /// Entry class for the himecc program
-    /// </summary>
-    public sealed class Program
-    {
-        private const string ArgHelpShort = "-h";
-        private const string ArgHelpLong = "--help";
-        private const string ArgRegenerateShort = "-r";
-        private const string ArgRegenerateLong = "--regenerate";
-        private const string ArgOutputAssembly = "-o:assembly";
-        private const string ArgOutputNoSources = "-o:nosources";
-        private const string ArgGrammar = "-g";
-        private const string ArgPrefix = "-p";
-        private const string ArgMethodRNGLR = "-m:rnglr";
-        private const string ArgNamespace = "-n";
-        private const string ArgAccessPublic = "-a:public";
-        private const string ArgLog = "-l";
-        private const string ArgDoc = "-d";
-
-        private const string ErrorParsingArgs = "Error while parsing the arguments.";
-        private const string ErrorBadArgs = "Incorrect arguments.";
-        private const string ErrorPointHelp = "Run without arguments for help.";
-
-        /// <summary>
-        /// The program ran without errors
-        /// </summary>
-        public const int ResultOK = 0;
-        /// <summary>
-        /// Error while parsing the arguments
-        /// </summary>
-        public const int ResultErrorParsingArgs = 1;
-        /// <summary>
-        /// Incorrect arguments
-        /// </summary>
-        public const int ResultErrorBadArgs = 2;
-        /// <summary>
-        /// Error while compiling the grammar
-        /// </summary>
-        public const int ResultErrorCompiling = 3;
-
-
-
-        /// <summary>
-        /// Executes the himecc program
-        /// </summary>
-        /// <param name="args">The command line arguments</param>
-        /// <returns>The error code, or 0 if none</returns>
-        public static int Main(string[] args)
-        {
-            Program program = new Program();
-            return program.Run(args);
-        }
-
-        /// <summary>
-        /// Runs the himecc program
-        /// </summary>
-        /// <param name="args">The command line arguments</param>
-        /// <returns>The error code, or 0 if none</returns>
-        private int Run(string[] args)
-        {
-        	// If no argument is given, print the help screen and return OK
-            if (args == null || args.Length == 0)
-            {
-                PrintHelp();
-                return ResultOK;
-            }
-
-            // Parse the arguments
-            ParseResult line = ParseArguments(args);
-            if (!line.IsSuccess)
-            {
-                Console.WriteLine(ErrorParsingArgs);
-                Console.WriteLine(ErrorPointHelp);
-                return ResultErrorParsingArgs;
-            }
-            
-            // Check for special switches
-            string special = GetSpecialCommand(line.Root);
-            if (special == ArgHelpShort || special == ArgHelpLong)
-            {
-                PrintHelp();
-                return ResultOK;
-            }
-            else if (special == ArgRegenerateShort || special == ArgRegenerateLong)
-            {
-                GenerateCLParser();
-                GenerateCDParser();
-                return ResultOK;
-            }
-
-            // Build the compilation task
-            CompilationTask task = BuildTask(line.Root);
-            if (task == null)
-            {
-                Console.WriteLine(ErrorBadArgs);
-                Console.WriteLine(ErrorPointHelp);
-                return ResultErrorBadArgs;
-            }
-
-            // Execute the task
-            Report report = task.Execute();
-            if (report.HasErrors)
-                return ResultErrorCompiling;
-            return ResultOK;
-        }
-
-        /// <summary>
-        /// Generates the parser for the command line
-        /// </summary>
-        /// <returns>The number of errors (should be 0)</returns>
-        private int GenerateCLParser()
-        {
-            System.IO.Stream stream = typeof(Program).Assembly.GetManifestResourceStream("himecc.CommandLine.gram");
-            CompilationTask task = new CompilationTask();
-            task.Mode = CompilationMode.Source;
-            task.AddInputRaw(stream);
-            task.Namespace = "Hime.HimeCC.CL";
-            task.CodeAccess = AccessModifier.Internal;
-            task.Method = ParsingMethod.LALR1;
-            Report report = task.Execute();
-            return report.ErrorCount;
-        }
-
-        /// <summary>
-        /// Generates the parser for the input files of this compiler (.gram files)
-        /// </summary>
-        /// <returns>The number of errors (should be 0)</returns>
-        private int GenerateCDParser()
-        {
-            System.IO.Stream stream = typeof(CompilationTask).Assembly.GetManifestResourceStream("Hime.CentralDogma.Sources.Input.FileCentralDogma.gram");
-            CompilationTask task = new CompilationTask();
-            task.Mode = CompilationMode.Source;
-            task.AddInputRaw(stream);
-            task.GrammarName = "FileCentralDogma";
-            task.Namespace = "Hime.CentralDogma.Input";
-            task.CodeAccess = AccessModifier.Internal;
-            task.Method = ParsingMethod.LALR1;
-            Report report = task.Execute();
-            return report.ErrorCount;
-        }
-
-<<<<<<< HEAD
-        private ParseResult ParseArguments(string[] args)
-=======
-        /// <summary>
-        /// Parses the command line arguments
-        /// </summary>
-        /// <param name="args">The command line arguments</param>
-        /// <returns>The parsed line as an AST, or null if the parsing failed</returns>
-        private ASTNode ParseArguments(string[] args)
->>>>>>> 4be5a9e5
-        {
-            StringBuilder builder = new StringBuilder();
-            foreach (string arg in args)
-            {
-                builder.Append(" ");
-                builder.Append(arg);
-            }
-            CommandLineLexer lexer = new CommandLineLexer(builder.ToString());
-            CommandLineParser parser = new CommandLineParser(lexer);
-            ParseResult result = parser.Parse();
-            foreach (Error error in result.Errors)
-                Console.WriteLine(error.Message);
-            return result;
-        }
-
-        /// <summary>
-        /// Gets the name of the first argument if there is one and it is not preceded by any value
-        /// </summary>
-        /// <param name="line">The AST representation of the command line</param>
-        /// <returns>The name of the first argument, or null if none</returns>
-        private string GetSpecialCommand(ASTNode line)
-        {
-            if (line.Children[0].Children.Count == 0 && line.Children[1].Children.Count == 1)
-                return line.Children[1].Children[0].Symbol.Value;
-            return null;
-        }
-
-        /// <summary>
-        /// Builds the compilation task corresponding to the given command line
-        /// </summary>
-        /// <param name="line">The parsed command line as an AST</param>
-        /// <returns>The corresponding compilation task, or null if there is any error</returns>
-        private CompilationTask BuildTask(ASTNode line)
-        {
-            CompilationTask task = new CompilationTask();
-            // All single values before the arguments shall be inputs
-            foreach (ASTNode value in line.Children[0].Children)
-                AddInput(task, value);
-            // Inspect each passed argument
-            foreach (ASTNode arg in line.Children[1].Children)
-            {
-                switch (arg.Symbol.Value)
-                {
-                    case ArgOutputAssembly:
-                        if (task.Mode == CompilationMode.Source)
-                            task.Mode = CompilationMode.SourceAndAssembly;
-                        break;
-                    case ArgOutputNoSources:
-                        task.Mode = CompilationMode.Assembly;
-                        break;
-                    case ArgGrammar:
-                        if (arg.Children.Count != 1)
-                            return null;
-                        task.GrammarName = GetValue(arg);
-                        break;
-                    case ArgPrefix:
-                        if (arg.Children.Count != 1)
-                            return null;
-                        task.OutputPrefix = GetValue(arg);
-                        break;
-                    case ArgMethodRNGLR:
-                        task.Method = ParsingMethod.RNGLALR1;
-                        break;
-                    case ArgNamespace:
-                        if (arg.Children.Count != 1)
-                            return null;
-                        task.Namespace = GetValue(arg);
-                        break;
-                    case ArgAccessPublic:
-                        task.CodeAccess = AccessModifier.Public;
-                        break;
-                    case ArgLog:
-                        task.OutputLog = true;
-                        break;
-                    case ArgDoc:
-                        task.OutputDocumentation = true;
-                        break;
-                    default:
-                        Console.WriteLine("Unknown argument " + arg.Symbol.Value);
-                        return null;
-                }
-            }
-            return task;
-        }
-
-        /// <summary>
-        /// Adds an input to a compilation task
-        /// </summary>
-        /// <param name="task">The compilation task</param>
-        /// <param name="node">The input as a parsed data in the command line</param>
-        private void AddInput(CompilationTask task, ASTNode node)
-        {
-            string value = node.Symbol.Value;
-            if (value == null)
-                return;
-            if (value.StartsWith("\""))
-                value = value.Substring(1, value.Length - 2);
-            task.AddInputFile(value);
-        }
-
-        /// <summary>
-        /// Gets the value of the given parsed argument
-        /// </summary>
-        /// <param name="argument">A parsed argument</param>
-        /// <returns>The corresponding value, or null if there is none</returns>
-        private string GetValue(ASTNode argument)
-        {
-            if (argument.Children.Count == 0)
-                return null;
-            string value = argument.Children[0].Symbol.Value;
-            if (value.StartsWith("\""))
-                return value.Substring(1, value.Length - 2);
-            return value;
-        }
-
-        /// <summary>
-        /// Prints the help screen for this program
-        /// </summary>
-        private void PrintHelp()
-        {
-            Console.WriteLine("himecc " + System.Reflection.Assembly.GetExecutingAssembly().GetName().Version.ToString() + " (LGPL 3)");
-            Console.WriteLine("Hime parser generator, generates lexers and parsers in C# 2.0.");
-            Console.WriteLine();
-            Console.WriteLine("usage: himecc <files> [options]");
-            Console.WriteLine("options:");
-            Console.WriteLine(ArgHelpShort + ", "+ArgHelpLong + "\tShow this text");
-            Console.WriteLine();
-            Console.WriteLine(ArgOutputAssembly + "\tCompile the generated parser code in an assembly");
-            Console.WriteLine();
-            Console.WriteLine(ArgOutputNoSources + "\tOnly generate the assembly, do not keep the sources");
-            Console.WriteLine();
-            Console.WriteLine(ArgGrammar + " <grammar>\tSelect the top grammar to compile if more than one are given");
-            Console.WriteLine();
-            Console.WriteLine(ArgPrefix + " <prefix>\tSet the path for the outputs, default is the current directory");
-            Console.WriteLine();
-            Console.WriteLine(ArgMethodRNGLR + "\tUse the RNGLR parsing algorithm, default is LALR");
-            Console.WriteLine();
-            Console.WriteLine(ArgNamespace + " <namespace>\tNamespace for the generated code, default is the grammar's name");
-            Console.WriteLine();
-            Console.WriteLine(ArgAccessPublic + "\tPublic modifier for the generated code, default is internal");
-            Console.WriteLine();
-            Console.WriteLine(ArgLog + "\t\tOutput the log as a MHTML file");
-            Console.WriteLine();
-            Console.WriteLine(ArgDoc + "\t\tOutput the documentation for the compiled grammar");
-        }
-    }
-}
+/**********************************************************************
+* Copyright (c) 2013 Laurent Wouters and others
+* This program is free software: you can redistribute it and/or modify
+* it under the terms of the GNU Lesser General Public License as
+* published by the Free Software Foundation, either version 3
+* of the License, or (at your option) any later version.
+* 
+* This program is distributed in the hope that it will be useful,
+* but WITHOUT ANY WARRANTY; without even the implied warranty of
+* MERCHANTABILITY or FITNESS FOR A PARTICULAR PURPOSE.  See the
+* GNU Lesser General Public License for more details.
+* 
+* You should have received a copy of the GNU Lesser General
+* Public License along with this program.
+* If not, see <http://www.gnu.org/licenses/>.
+* 
+* Contributors:
+*     Laurent Wouters - lwouters@xowl.org
+**********************************************************************/
+
+using System;
+using System.Reflection;
+using System.Text;
+using Hime.CentralDogma;
+using Hime.CentralDogma.Reporting;
+using Hime.HimeCC.CL;
+using Hime.Redist.AST;
+using Hime.Redist.Parsers;
+using Hime.Redist.Symbols;
+
+namespace Hime.HimeCC
+{
+    /// <summary>
+    /// Entry class for the himecc program
+    /// </summary>
+    public sealed class Program
+    {
+        private const string ArgHelpShort = "-h";
+        private const string ArgHelpLong = "--help";
+        private const string ArgRegenerateShort = "-r";
+        private const string ArgRegenerateLong = "--regenerate";
+        private const string ArgOutputAssembly = "-o:assembly";
+        private const string ArgOutputNoSources = "-o:nosources";
+        private const string ArgGrammar = "-g";
+        private const string ArgPrefix = "-p";
+        private const string ArgMethodRNGLR = "-m:rnglr";
+        private const string ArgNamespace = "-n";
+        private const string ArgAccessPublic = "-a:public";
+        private const string ArgLog = "-l";
+        private const string ArgDoc = "-d";
+
+        private const string ErrorParsingArgs = "Error while parsing the arguments.";
+        private const string ErrorBadArgs = "Incorrect arguments.";
+        private const string ErrorPointHelp = "Run without arguments for help.";
+
+        /// <summary>
+        /// The program ran without errors
+        /// </summary>
+        public const int ResultOK = 0;
+        /// <summary>
+        /// Error while parsing the arguments
+        /// </summary>
+        public const int ResultErrorParsingArgs = 1;
+        /// <summary>
+        /// Incorrect arguments
+        /// </summary>
+        public const int ResultErrorBadArgs = 2;
+        /// <summary>
+        /// Error while compiling the grammar
+        /// </summary>
+        public const int ResultErrorCompiling = 3;
+
+
+
+        /// <summary>
+        /// Executes the himecc program
+        /// </summary>
+        /// <param name="args">The command line arguments</param>
+        /// <returns>The error code, or 0 if none</returns>
+        public static int Main(string[] args)
+        {
+            Program program = new Program();
+            return program.Run(args);
+        }
+
+        /// <summary>
+        /// Runs the himecc program
+        /// </summary>
+        /// <param name="args">The command line arguments</param>
+        /// <returns>The error code, or 0 if none</returns>
+        private int Run(string[] args)
+        {
+        	// If no argument is given, print the help screen and return OK
+            if (args == null || args.Length == 0)
+            {
+                PrintHelp();
+                return ResultOK;
+            }
+
+            // Parse the arguments
+            ASTNode line = ParseArguments(args);
+            if (line == null)
+            {
+                Console.WriteLine(ErrorParsingArgs);
+                Console.WriteLine(ErrorPointHelp);
+                return ResultErrorParsingArgs;
+            }
+            
+            // Check for special switches
+            string special = GetSpecialCommand(line);
+            if (special == ArgHelpShort || special == ArgHelpLong)
+            {
+                PrintHelp();
+                return ResultOK;
+            }
+            else if (special == ArgRegenerateShort || special == ArgRegenerateLong)
+            {
+                GenerateCLParser();
+                GenerateCDParser();
+                return ResultOK;
+            }
+
+            // Build the compilation task
+            CompilationTask task = BuildTask(line);
+            if (task == null)
+            {
+                Console.WriteLine(ErrorBadArgs);
+                Console.WriteLine(ErrorPointHelp);
+                return ResultErrorBadArgs;
+            }
+
+            // Execute the task
+            Report report = task.Execute();
+            if (report.HasErrors)
+                return ResultErrorCompiling;
+            return ResultOK;
+        }
+
+        /// <summary>
+        /// Generates the parser for the command line
+        /// </summary>
+        /// <returns>The number of errors (should be 0)</returns>
+        private int GenerateCLParser()
+        {
+            System.IO.Stream stream = typeof(Program).Assembly.GetManifestResourceStream("himecc.CommandLine.gram");
+            CompilationTask task = new CompilationTask();
+            task.Mode = CompilationMode.Source;
+            task.AddInputRaw(stream);
+            task.Namespace = "Hime.HimeCC.CL";
+            task.CodeAccess = AccessModifier.Internal;
+            task.Method = ParsingMethod.LALR1;
+            Report report = task.Execute();
+            return report.ErrorCount;
+        }
+
+        /// <summary>
+        /// Generates the parser for the input files of this compiler (.gram files)
+        /// </summary>
+        /// <returns>The number of errors (should be 0)</returns>
+        private int GenerateCDParser()
+        {
+            System.IO.Stream stream = typeof(CompilationTask).Assembly.GetManifestResourceStream("Hime.CentralDogma.Sources.Input.FileCentralDogma.gram");
+            CompilationTask task = new CompilationTask();
+            task.Mode = CompilationMode.Source;
+            task.AddInputRaw(stream);
+            task.GrammarName = "FileCentralDogma";
+            task.Namespace = "Hime.CentralDogma.Input";
+            task.CodeAccess = AccessModifier.Internal;
+            task.Method = ParsingMethod.LALR1;
+            Report report = task.Execute();
+            return report.ErrorCount;
+        }
+
+        /// <summary>
+        /// Parses the command line arguments
+        /// </summary>
+        /// <param name="args">The command line arguments</param>
+        /// <returns>The parsed line as an AST, or null if the parsing failed</returns>
+        private ASTNode ParseArguments(string[] args)
+        {
+            StringBuilder builder = new StringBuilder();
+            foreach (string arg in args)
+            {
+                builder.Append(" ");
+                builder.Append(arg);
+            }
+            CommandLineLexer lexer = new CommandLineLexer(builder.ToString());
+            CommandLineParser parser = new CommandLineParser(lexer);
+            ASTNode root = parser.Parse();
+            foreach (ParserError error in parser.Errors)
+                Console.WriteLine(error.Message);
+            if (parser.Errors.Count > 0)
+                return null;
+            return root;
+        }
+
+        /// <summary>
+        /// Gets the name of the first argument if there is one and it is not preceded by any value
+        /// </summary>
+        /// <param name="line">The AST representation of the command line</param>
+        /// <returns>The name of the first argument, or null if none</returns>
+        private string GetSpecialCommand(ASTNode line)
+        {
+            if (line.Children[0].Children.Count == 0 && line.Children[1].Children.Count == 1)
+                return (line.Children[1].Children[0].Symbol as TextToken).Value;
+            return null;
+        }
+
+        /// <summary>
+        /// Builds the compilation task corresponding to the given command line
+        /// </summary>
+        /// <param name="line">The parsed command line as an AST</param>
+        /// <returns>The corresponding compilation task, or null if there is any error</returns>
+        private CompilationTask BuildTask(ASTNode line)
+        {
+            CompilationTask task = new CompilationTask();
+            // All single values before the arguments shall be inputs
+            foreach (ASTNode value in line.Children[0].Children)
+                AddInput(task, value);
+            // Inspect each passed argument
+            foreach (ASTNode arg in line.Children[1].Children)
+            {
+                switch ((arg.Symbol as TextToken).Value)
+                {
+                    case ArgOutputAssembly:
+                        if (task.Mode == CompilationMode.Source)
+                            task.Mode = CompilationMode.SourceAndAssembly;
+                        break;
+                    case ArgOutputNoSources:
+                        task.Mode = CompilationMode.Assembly;
+                        break;
+                    case ArgGrammar:
+                        if (arg.Children.Count != 1)
+                            return null;
+                        task.GrammarName = GetValue(arg);
+                        break;
+                    case ArgPrefix:
+                        if (arg.Children.Count != 1)
+                            return null;
+                        task.OutputPrefix = GetValue(arg);
+                        break;
+                    case ArgMethodRNGLR:
+                        task.Method = ParsingMethod.RNGLALR1;
+                        break;
+                    case ArgNamespace:
+                        if (arg.Children.Count != 1)
+                            return null;
+                        task.Namespace = GetValue(arg);
+                        break;
+                    case ArgAccessPublic:
+                        task.CodeAccess = AccessModifier.Public;
+                        break;
+                    case ArgLog:
+                        task.OutputLog = true;
+                        break;
+                    case ArgDoc:
+                        task.OutputDocumentation = true;
+                        break;
+                    default:
+                        Console.WriteLine("Unknown argument " + (arg.Symbol as TextToken).Value);
+                        return null;
+                }
+            }
+            return task;
+        }
+
+        /// <summary>
+        /// Adds an input to a compilation task
+        /// </summary>
+        /// <param name="task">The compilation task</param>
+        /// <param name="node">The input as a parsed data in the command line</param>
+        private void AddInput(CompilationTask task, ASTNode node)
+        {
+            string value = (node.Symbol as TextToken).Value;
+            if (value == null)
+                return;
+            if (value.StartsWith("\""))
+                value = value.Substring(1, value.Length - 2);
+            task.AddInputFile(value);
+        }
+
+        /// <summary>
+        /// Gets the value of the given parsed argument
+        /// </summary>
+        /// <param name="argument">A parsed argument</param>
+        /// <returns>The corresponding value, or null if there is none</returns>
+        private string GetValue(ASTNode argument)
+        {
+            if (argument.Children.Count == 0)
+                return null;
+            string value = (argument.Children[0].Symbol as TextToken).Value;
+            if (value.StartsWith("\""))
+                return value.Substring(1, value.Length - 2);
+            return value;
+        }
+
+        /// <summary>
+        /// Prints the help screen for this program
+        /// </summary>
+        private void PrintHelp()
+        {
+            Console.WriteLine("himecc " + System.Reflection.Assembly.GetExecutingAssembly().GetName().Version.ToString() + " (LGPL 3)");
+            Console.WriteLine("Hime parser generator, generates lexers and parsers in C# 2.0.");
+            Console.WriteLine();
+            Console.WriteLine("usage: himecc <files> [options]");
+            Console.WriteLine("options:");
+            Console.WriteLine(ArgHelpShort + ", "+ArgHelpLong + "\tShow this text");
+            Console.WriteLine();
+            Console.WriteLine(ArgOutputAssembly + "\tCompile the generated parser code in an assembly");
+            Console.WriteLine();
+            Console.WriteLine(ArgOutputNoSources + "\tOnly generate the assembly, do not keep the sources");
+            Console.WriteLine();
+            Console.WriteLine(ArgGrammar + " <grammar>\tSelect the top grammar to compile if more than one are given");
+            Console.WriteLine();
+            Console.WriteLine(ArgPrefix + " <prefix>\tSet the path for the outputs, default is the current directory");
+            Console.WriteLine();
+            Console.WriteLine(ArgMethodRNGLR + "\tUse the RNGLR parsing algorithm, default is LALR");
+            Console.WriteLine();
+            Console.WriteLine(ArgNamespace + " <namespace>\tNamespace for the generated code, default is the grammar's name");
+            Console.WriteLine();
+            Console.WriteLine(ArgAccessPublic + "\tPublic modifier for the generated code, default is internal");
+            Console.WriteLine();
+            Console.WriteLine(ArgLog + "\t\tOutput the log as a MHTML file");
+            Console.WriteLine();
+            Console.WriteLine(ArgDoc + "\t\tOutput the documentation for the compiled grammar");
+        }
+    }
+}