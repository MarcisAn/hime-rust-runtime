/**********************************************************************
* Copyright (c) 2013 Laurent Wouters and others
* This program is free software: you can redistribute it and/or modify
* it under the terms of the GNU Lesser General Public License as
* published by the Free Software Foundation, either version 3
* of the License, or (at your option) any later version.
*
* This program is distributed in the hope that it will be useful,
* but WITHOUT ANY WARRANTY; without even the implied warranty of
* MERCHANTABILITY or FITNESS FOR A PARTICULAR PURPOSE.  See the
* GNU Lesser General Public License for more details.
*
* You should have received a copy of the GNU Lesser General
* Public License along with this program.
* If not, see <http://www.gnu.org/licenses/>.
*
* Contributors:
*     Laurent Wouters - lwouters@xowl.org
**********************************************************************/
using System;
using System.IO;
using System.Collections.Generic;
using Hime.Redist.Utils;

namespace Hime.Redist.Parsers
{
	/// <summary>
	/// Represents Graph-Structured Stacks for GLR parsers
	/// </summary>
	class GSS : Lexer.IContextProvider
	{
		/// <summary>
		/// The initial size of the paths buffer in this GSS
		/// </summary>
		private const int INIT_PATHS_COUNT = 64;
		/// <summary>
		/// The initial size of the stack used for the traversal of this GSS
		/// </summary>
		private const int INIT_STACK_SIZE = 128;

		/// <summary>
		/// The label (GLR state) on the GSS node for the given index
		/// </summary>
		private Utils.BigList<int> nodeLabels;
		/// <summary>
		/// The number of live incoming edges to the GSS node for the given index
		/// </summary>
		private Utils.BigList<int> nodeIncomings;
		/// <summary>
		/// The generations of nodes in this GSS
		/// </summary>
		private Utils.BigList<GSSGeneration> nodeGenerations;

		/// <summary>
		/// The edges in this GSS
		/// </summary>
		private Utils.BigList<GSSEdge> edges;
		/// <summary>
		/// The labels on the edges in this GSS
		/// </summary>
		private Utils.BigList<GSSLabel> edgeLabels;
		/// <summary>
		/// The generations for the edges
		/// </summary>
		private Utils.BigList<GSSGeneration> edgeGenerations;

		/// <summary>
		/// Index of the current generation
		/// </summary>
		private int generation;

		/// <summary>
		/// A single reusable GSS paths for returning 0-length GSS paths
		/// </summary>
		private GSSPath path0;
		/// <summary>
		/// The single reusable buffer for returning 0-length GSS paths
		/// </summary>
		private GSSPath[] paths0;
		/// <summary>
		/// A buffer of GSS paths
		/// </summary>
		private GSSPath[] paths;

		/// <summary>
		/// Stack of GSS nodes used for the traversal of the GSS
		/// </summary>
		private int[] stack;

		/// <summary>
		/// Initializes the GSS
		/// </summary>
		public GSS()
		{
			this.nodeLabels = new BigList<int>();
			this.nodeIncomings = new BigList<int>();
			this.nodeGenerations = new BigList<GSSGeneration>();
			this.edges = new BigList<GSSEdge>();
			this.edgeLabels = new BigList<GSSLabel>();
			this.edgeGenerations = new BigList<GSSGeneration>();
			this.generation = -1;
			this.path0 = new GSSPath();
			this.paths0 = new GSSPath[1] { path0 };
			this.paths = new GSSPath[INIT_PATHS_COUNT];
			this.stack = new int[INIT_STACK_SIZE];
		}

		/// <summary>
<<<<<<< HEAD
		/// Gets whether the specified context is in effect
		/// </summary>
		/// <param name="context">A context</param>
		/// <returns><c>true</c> if the specified context is in effect</returns>
		public bool IsWithin(int context)
		{
			return (context == Lexer.Automaton.DEFAULT_CONTEXT);
		}

		/// <summary>
		/// Gets the data of the given generation
=======
		/// Gets the data of the specified generation of node
>>>>>>> b9375bad
		/// </summary>
		/// <param name="generation">A generation</param>
		/// <returns>The generation's data</returns>
		public GSSGeneration GetGeneration(int generation)
		{
			return nodeGenerations[generation];
		}

		/// <summary>
		/// Gets the GLR state represented by the specified node
		/// </summary>
		/// <param name="node">A node</param>
		/// <returns>The GLR state represented by the node</returns>
		public int GetRepresentedState(int node)
		{
			return nodeLabels[node];
		}

		/// <summary>
		/// Finds in the given generation a node representing the given GLR state
		/// </summary>
		/// <param name="generation">A generation</param>
		/// <param name="state">A GLR state</param>
		/// <returns>The node representing the GLR state, or -1 if it is not found</returns>
		public int FindNode(int generation, int state)
		{
			GSSGeneration data = nodeGenerations[generation];
			for (int i=data.Start; i!=data.Start + data.Count; i++)
				if (nodeLabels[i] == state)
					return i;
			return -1;
		}

		/// <summary>
		/// Determines whether this instance has the required edge
		/// </summary>
		/// <param name="generation">The generation of the edge's start node</param>
		/// <param name="from">The edge's start node</param>
		/// <param name="to">The edge's target node</param>
		/// <returns><c>true</c> if this instance has the required edge; otherwise, <c>false</c></returns>
		public bool HasEdge(int generation, int from, int to)
		{
			GSSGeneration data = edgeGenerations[generation];
			for (int i=data.Start; i!=data.Start + data.Count; i++)
			{
				GSSEdge edge = edges[i];
				if (edge.From == from && edge.To == to)
					return true;
			}
			return false;
		}

		/// <summary>
		/// Opens a new generation in this GSS
		/// </summary>
		/// <returns>The index of the new generation</returns>
		public int CreateGeneration()
		{
			if (generation != 0 && ((generation & 0xF) == 0))
			{
				// the current generation is not 0 (first one) and is a multiple of 16
				// => cleanup the GSS from unreachable data
				Cleanup();
			}
			nodeGenerations.Add(new GSSGeneration(nodeLabels.Size));
			edgeGenerations.Add(new GSSGeneration(edges.Size));
			generation++;
			return generation;
		}

		/// <summary>
		/// Creates a new node in the GSS
		/// </summary>
		/// <param name="state">The GLR state represented by the node</param>
		/// <returns>The node's identifier</returns>
		public int CreateNode(int state)
		{
			int node = nodeLabels.Add(state);
			nodeIncomings.Add(0);
			GSSGeneration data = nodeGenerations[generation];
			data.Count++;
			nodeGenerations[generation] = data;
			return node;
		}

		/// <summary>
		/// Creates a new edge in the GSS
		/// </summary>
		/// <param name="from">The edge's starting node</param>
		/// <param name="to">The edge's target node</param>
		/// <param name="label">The edge's label</param>
		public void CreateEdge(int from, int to, GSSLabel label)
		{
			edges.Add(new GSSEdge(from, to));
			edgeLabels.Add(label);
			GSSGeneration data = edgeGenerations[generation];
			data.Count++;
			edgeGenerations[generation] = data;
			nodeIncomings[to] = nodeIncomings[to] + 1;
		}

		/// <summary>
		/// Setups a reusable GSS path with the given length
		/// </summary>
		/// <param name="index">The index in the buffer of reusable paths</param>
		/// <param name="last">The last GLR state in the path</param>
		/// <param name="length">The path's length</param>
		private void SetupPath(int index, int last, int length)
		{
			if (index >= paths.Length)
				Array.Resize(ref paths, paths.Length + INIT_PATHS_COUNT);
			if (paths[index] == null)
				paths[index] = new GSSPath(length);
			else
				paths[index].Ensure(length);
			paths[index].Last = last;
			paths[index].Generation = GetGenerationOf(last);
		}

		/// <summary>
		/// Retrieve the generation of the given node in this GSS
		/// </summary>
		/// <param name="node">A node's index</param>
		/// <returns>The index of the generation containing the node</returns>
		private int GetGenerationOf(int node)
		{
			for (int i=generation; i!=-1; i--)
			{
				GSSGeneration gen = nodeGenerations[i];
				if (node >= gen.Start && node < gen.Start + gen.Count)
					return i;
			}
			// should node happen
			return -1;
		}

		/// <summary>
		/// Gets all paths in the GSS starting at the given node and with the given length
		/// </summary>
		/// <param name="from">The starting node</param>
		/// <param name="length">The length of the requested paths</param>
		/// <param name="count">The number of paths</param>
		/// <returns>A collection of paths in this GSS</returns>
		public GSSPath[] GetPaths(int from, int length, out int count)
		{
			if (length == 0)
			{
				// use the common 0-length GSS path to avoid new memory allocation
				path0.Last = from;
				count = 1;
				return paths0;
			}

			// Initializes the first path
			SetupPath(0, from, length);

			// The number of paths in the list
			int total = 1;
			// For the remaining hops
			for (int i = 0; i != length; i++)
			{
				int m = 0;          // Insertion index for the compaction process
				int next = total;   // Insertion index for new paths
				for (int p = 0; p != total; p++)
				{
					int last = paths[p].Last;
					int genIndex = paths[p].Generation;
					// Look for new additional paths from last
					GSSGeneration gen = edgeGenerations[genIndex];
					int firstEdgeTarget = -1;
					GSSLabel firstEdgeLabel = new GSSLabel();
					for (int e = gen.Start; e != gen.Start + gen.Count; e++)
					{
						GSSEdge edge = edges[e];
						if (edge.From == last)
						{
							if (firstEdgeTarget == -1)
							{
								// This is the first edge
								firstEdgeTarget = edge.To;
								firstEdgeLabel = edgeLabels[e];
							}
							else
							{
								// Not the first edge
								// Clone and extend the new path
								SetupPath(next, edge.To, length);
								paths[next].CopyLabelsFrom(paths[p], i);
								paths[next][i] = edgeLabels[e];
								// Go to next insert
								next++;
							}
						}
					}
					// Check whether there was at least one edge
					if (firstEdgeTarget != -1)
					{
						// Continue the current path
						if (m != p)
						{
							GSSPath t = paths[m];
							paths[m] = paths[p];
							paths[p] = t;
						}
						paths[m].Last = firstEdgeTarget;
						paths[m].Generation = GetGenerationOf(firstEdgeTarget);
						paths[m][i] = firstEdgeLabel;
						// goto next
						m++;
					}
				}
				if (m != total)
				{
					// if some previous paths have been removed
					// => compact the list if needed
					for (int p = total; p != next; p++)
					{
						GSSPath t = paths[m];
						paths[m] = paths[p];
						paths[p] = t;
						m++;
					}
					// m is now the exact number of paths
					total = m;
				}
				else if (next != total)
				{
					// no path has been removed, but some have been added
					// => next is the exact number of paths
					total = next;
				}
			}

			count = total;
			return paths;
		}

		/// <summary>
		/// Cleanups this GSS by reclaiming the sub-trees on GSS labels that can no longer be reached
		/// </summary>
		private void Cleanup()
		{
			int top = -1;
			// first, enqueue all the non-reachable state of the last 16 generations
			int lastState = nodeGenerations[generation].Start - 1;
			int firstState = nodeGenerations[generation - 16].Start;
			for (int i = lastState; i != firstState - 1; i--)
			{
				if (nodeIncomings[i] == 0)
				{
					top++;
					if (top == stack.Length)
						Array.Resize(ref stack, stack.Length + INIT_STACK_SIZE);
					stack[top] = i;
				}
			}

			// traverse the GSS
			while (top != -1)
			{
				// pop the next state to inspect
				int origin = stack[top];
				top--;
				GSSGeneration genData = edgeGenerations[GetGenerationOf(origin)];
				for (int i = genData.Start; i != genData.Start + genData.Count; i++)
				{
					GSSEdge edge = edges[i];
					if (edge.From != origin)
						continue;
					// here the edge is starting from the origin node
					// get the label on this edge and free it if necessary
					SubTree tree = edgeLabels[i].ReplaceableTree;
					if (tree != null)
						tree.Free();
					// decrement the target's incoming edges counter
					int counter = nodeIncomings[edge.To];
					counter--;
					nodeIncomings[edge.To] = counter;
					if (counter == 0)
					{
						// the target node is now unreachable, enqueue it
						top++;
						if (top == stack.Length)
							Array.Resize(ref stack, stack.Length + INIT_STACK_SIZE);
						stack[top] = edge.To;
					}
				}
			}
		}

		/// <summary>
		/// Prints this stack onto the console output
		/// </summary>
		public void Print()
		{
			PrintTo(Console.Out);
		}

		/// <summary>
		/// Prints this stack into the specified file
		/// </summary>
		/// <param name="file">The file to print to</param>
		public void PrintTo(string file)
		{
			TextWriter writer = new StreamWriter(file, false, System.Text.Encoding.UTF8);
			PrintTo(writer);
			writer.Close();
		}

		/// <summary>
		/// Prints this stack with the specified writer
		/// </summary>
		/// <param name="writer">A text writer</param>
		public void PrintTo(TextWriter writer)
		{
			// list of all nodes having at least one child
			List<int> linked = new List<int>();

			for (int i = generation; i != -1; i--)
			{
				writer.WriteLine("--- generation {0} ---", i);
				// Retrieve the edges in this generation
				Dictionary<int, List<int>> myedges = new Dictionary<int, List<int>>();
				GSSGeneration cedges = edgeGenerations[i];
				for (int j = 0; j != cedges.Count; j++)
				{
					GSSEdge edge = this.edges[cedges.Start + j];
					if (!myedges.ContainsKey(edge.From))
						myedges.Add(edge.From, new List<int>());
					myedges[edge.From].Add(edge.To);
					if (!linked.Contains(edge.To))
						linked.Add(edge.To);
				}
				// Retrieve the nodes in this generation and reverse their order
				GSSGeneration cnodes = nodeGenerations[i];
				List<int> mynodes = new List<int>();
				for (int j = 0; j != cnodes.Count; j++)
					mynodes.Add(cnodes.Start + j);
				mynodes.Reverse();
				// print this generation
				foreach (int node in mynodes)
				{
					string mark = linked.Contains(node) ? "node" : "head";
					if (myedges.ContainsKey(node))
					{
						foreach (int to in myedges[node])
						{
							int gen = GetGenerationOf(to);
							if (gen == i)
								writer.WriteLine("\t{0} {1} to {2}", mark, nodeLabels[node], nodeLabels[to]);
							else
								writer.WriteLine("\t{0} {1} to {2} in gen {3}", mark, nodeLabels[node], nodeLabels[to], gen);
						}
					}
					else
					{
						writer.WriteLine("\t{0} {1}", mark, nodeLabels[node]);
					}
				}
			}
		}
	}
}<|MERGE_RESOLUTION|>--- conflicted
+++ resolved
@@ -1,486 +1,482 @@
-/**********************************************************************
-* Copyright (c) 2013 Laurent Wouters and others
-* This program is free software: you can redistribute it and/or modify
-* it under the terms of the GNU Lesser General Public License as
-* published by the Free Software Foundation, either version 3
-* of the License, or (at your option) any later version.
-*
-* This program is distributed in the hope that it will be useful,
-* but WITHOUT ANY WARRANTY; without even the implied warranty of
-* MERCHANTABILITY or FITNESS FOR A PARTICULAR PURPOSE.  See the
-* GNU Lesser General Public License for more details.
-*
-* You should have received a copy of the GNU Lesser General
-* Public License along with this program.
-* If not, see <http://www.gnu.org/licenses/>.
-*
-* Contributors:
-*     Laurent Wouters - lwouters@xowl.org
-**********************************************************************/
-using System;
-using System.IO;
-using System.Collections.Generic;
-using Hime.Redist.Utils;
-
-namespace Hime.Redist.Parsers
-{
-	/// <summary>
-	/// Represents Graph-Structured Stacks for GLR parsers
-	/// </summary>
-	class GSS : Lexer.IContextProvider
-	{
-		/// <summary>
-		/// The initial size of the paths buffer in this GSS
-		/// </summary>
-		private const int INIT_PATHS_COUNT = 64;
-		/// <summary>
-		/// The initial size of the stack used for the traversal of this GSS
-		/// </summary>
-		private const int INIT_STACK_SIZE = 128;
-
-		/// <summary>
-		/// The label (GLR state) on the GSS node for the given index
-		/// </summary>
-		private Utils.BigList<int> nodeLabels;
-		/// <summary>
-		/// The number of live incoming edges to the GSS node for the given index
-		/// </summary>
-		private Utils.BigList<int> nodeIncomings;
-		/// <summary>
-		/// The generations of nodes in this GSS
-		/// </summary>
-		private Utils.BigList<GSSGeneration> nodeGenerations;
-
-		/// <summary>
-		/// The edges in this GSS
-		/// </summary>
-		private Utils.BigList<GSSEdge> edges;
-		/// <summary>
-		/// The labels on the edges in this GSS
-		/// </summary>
-		private Utils.BigList<GSSLabel> edgeLabels;
-		/// <summary>
-		/// The generations for the edges
-		/// </summary>
-		private Utils.BigList<GSSGeneration> edgeGenerations;
-
-		/// <summary>
-		/// Index of the current generation
-		/// </summary>
-		private int generation;
-
-		/// <summary>
-		/// A single reusable GSS paths for returning 0-length GSS paths
-		/// </summary>
-		private GSSPath path0;
-		/// <summary>
-		/// The single reusable buffer for returning 0-length GSS paths
-		/// </summary>
-		private GSSPath[] paths0;
-		/// <summary>
-		/// A buffer of GSS paths
-		/// </summary>
-		private GSSPath[] paths;
-
-		/// <summary>
-		/// Stack of GSS nodes used for the traversal of the GSS
-		/// </summary>
-		private int[] stack;
-
-		/// <summary>
-		/// Initializes the GSS
-		/// </summary>
-		public GSS()
-		{
-			this.nodeLabels = new BigList<int>();
-			this.nodeIncomings = new BigList<int>();
-			this.nodeGenerations = new BigList<GSSGeneration>();
-			this.edges = new BigList<GSSEdge>();
-			this.edgeLabels = new BigList<GSSLabel>();
-			this.edgeGenerations = new BigList<GSSGeneration>();
-			this.generation = -1;
-			this.path0 = new GSSPath();
-			this.paths0 = new GSSPath[1] { path0 };
-			this.paths = new GSSPath[INIT_PATHS_COUNT];
-			this.stack = new int[INIT_STACK_SIZE];
-		}
-
-		/// <summary>
-<<<<<<< HEAD
-		/// Gets whether the specified context is in effect
-		/// </summary>
-		/// <param name="context">A context</param>
-		/// <returns><c>true</c> if the specified context is in effect</returns>
-		public bool IsWithin(int context)
-		{
-			return (context == Lexer.Automaton.DEFAULT_CONTEXT);
-		}
-
-		/// <summary>
-		/// Gets the data of the given generation
-=======
-		/// Gets the data of the specified generation of node
->>>>>>> b9375bad
-		/// </summary>
-		/// <param name="generation">A generation</param>
-		/// <returns>The generation's data</returns>
-		public GSSGeneration GetGeneration(int generation)
-		{
-			return nodeGenerations[generation];
-		}
-
-		/// <summary>
-		/// Gets the GLR state represented by the specified node
-		/// </summary>
-		/// <param name="node">A node</param>
-		/// <returns>The GLR state represented by the node</returns>
-		public int GetRepresentedState(int node)
-		{
-			return nodeLabels[node];
-		}
-
-		/// <summary>
-		/// Finds in the given generation a node representing the given GLR state
-		/// </summary>
-		/// <param name="generation">A generation</param>
-		/// <param name="state">A GLR state</param>
-		/// <returns>The node representing the GLR state, or -1 if it is not found</returns>
-		public int FindNode(int generation, int state)
-		{
-			GSSGeneration data = nodeGenerations[generation];
-			for (int i=data.Start; i!=data.Start + data.Count; i++)
-				if (nodeLabels[i] == state)
-					return i;
-			return -1;
-		}
-
-		/// <summary>
-		/// Determines whether this instance has the required edge
-		/// </summary>
-		/// <param name="generation">The generation of the edge's start node</param>
-		/// <param name="from">The edge's start node</param>
-		/// <param name="to">The edge's target node</param>
-		/// <returns><c>true</c> if this instance has the required edge; otherwise, <c>false</c></returns>
-		public bool HasEdge(int generation, int from, int to)
-		{
-			GSSGeneration data = edgeGenerations[generation];
-			for (int i=data.Start; i!=data.Start + data.Count; i++)
-			{
-				GSSEdge edge = edges[i];
-				if (edge.From == from && edge.To == to)
-					return true;
-			}
-			return false;
-		}
-
-		/// <summary>
-		/// Opens a new generation in this GSS
-		/// </summary>
-		/// <returns>The index of the new generation</returns>
-		public int CreateGeneration()
-		{
-			if (generation != 0 && ((generation & 0xF) == 0))
-			{
-				// the current generation is not 0 (first one) and is a multiple of 16
-				// => cleanup the GSS from unreachable data
-				Cleanup();
-			}
-			nodeGenerations.Add(new GSSGeneration(nodeLabels.Size));
-			edgeGenerations.Add(new GSSGeneration(edges.Size));
-			generation++;
-			return generation;
-		}
-
-		/// <summary>
-		/// Creates a new node in the GSS
-		/// </summary>
-		/// <param name="state">The GLR state represented by the node</param>
-		/// <returns>The node's identifier</returns>
-		public int CreateNode(int state)
-		{
-			int node = nodeLabels.Add(state);
-			nodeIncomings.Add(0);
-			GSSGeneration data = nodeGenerations[generation];
-			data.Count++;
-			nodeGenerations[generation] = data;
-			return node;
-		}
-
-		/// <summary>
-		/// Creates a new edge in the GSS
-		/// </summary>
-		/// <param name="from">The edge's starting node</param>
-		/// <param name="to">The edge's target node</param>
-		/// <param name="label">The edge's label</param>
-		public void CreateEdge(int from, int to, GSSLabel label)
-		{
-			edges.Add(new GSSEdge(from, to));
-			edgeLabels.Add(label);
-			GSSGeneration data = edgeGenerations[generation];
-			data.Count++;
-			edgeGenerations[generation] = data;
-			nodeIncomings[to] = nodeIncomings[to] + 1;
-		}
-
-		/// <summary>
-		/// Setups a reusable GSS path with the given length
-		/// </summary>
-		/// <param name="index">The index in the buffer of reusable paths</param>
-		/// <param name="last">The last GLR state in the path</param>
-		/// <param name="length">The path's length</param>
-		private void SetupPath(int index, int last, int length)
-		{
-			if (index >= paths.Length)
-				Array.Resize(ref paths, paths.Length + INIT_PATHS_COUNT);
-			if (paths[index] == null)
-				paths[index] = new GSSPath(length);
-			else
-				paths[index].Ensure(length);
-			paths[index].Last = last;
-			paths[index].Generation = GetGenerationOf(last);
-		}
-
-		/// <summary>
-		/// Retrieve the generation of the given node in this GSS
-		/// </summary>
-		/// <param name="node">A node's index</param>
-		/// <returns>The index of the generation containing the node</returns>
-		private int GetGenerationOf(int node)
-		{
-			for (int i=generation; i!=-1; i--)
-			{
-				GSSGeneration gen = nodeGenerations[i];
-				if (node >= gen.Start && node < gen.Start + gen.Count)
-					return i;
-			}
-			// should node happen
-			return -1;
-		}
-
-		/// <summary>
-		/// Gets all paths in the GSS starting at the given node and with the given length
-		/// </summary>
-		/// <param name="from">The starting node</param>
-		/// <param name="length">The length of the requested paths</param>
-		/// <param name="count">The number of paths</param>
-		/// <returns>A collection of paths in this GSS</returns>
-		public GSSPath[] GetPaths(int from, int length, out int count)
-		{
-			if (length == 0)
-			{
-				// use the common 0-length GSS path to avoid new memory allocation
-				path0.Last = from;
-				count = 1;
-				return paths0;
-			}
-
-			// Initializes the first path
-			SetupPath(0, from, length);
-
-			// The number of paths in the list
-			int total = 1;
-			// For the remaining hops
-			for (int i = 0; i != length; i++)
-			{
-				int m = 0;          // Insertion index for the compaction process
-				int next = total;   // Insertion index for new paths
-				for (int p = 0; p != total; p++)
-				{
-					int last = paths[p].Last;
-					int genIndex = paths[p].Generation;
-					// Look for new additional paths from last
-					GSSGeneration gen = edgeGenerations[genIndex];
-					int firstEdgeTarget = -1;
-					GSSLabel firstEdgeLabel = new GSSLabel();
-					for (int e = gen.Start; e != gen.Start + gen.Count; e++)
-					{
-						GSSEdge edge = edges[e];
-						if (edge.From == last)
-						{
-							if (firstEdgeTarget == -1)
-							{
-								// This is the first edge
-								firstEdgeTarget = edge.To;
-								firstEdgeLabel = edgeLabels[e];
-							}
-							else
-							{
-								// Not the first edge
-								// Clone and extend the new path
-								SetupPath(next, edge.To, length);
-								paths[next].CopyLabelsFrom(paths[p], i);
-								paths[next][i] = edgeLabels[e];
-								// Go to next insert
-								next++;
-							}
-						}
-					}
-					// Check whether there was at least one edge
-					if (firstEdgeTarget != -1)
-					{
-						// Continue the current path
-						if (m != p)
-						{
-							GSSPath t = paths[m];
-							paths[m] = paths[p];
-							paths[p] = t;
-						}
-						paths[m].Last = firstEdgeTarget;
-						paths[m].Generation = GetGenerationOf(firstEdgeTarget);
-						paths[m][i] = firstEdgeLabel;
-						// goto next
-						m++;
-					}
-				}
-				if (m != total)
-				{
-					// if some previous paths have been removed
-					// => compact the list if needed
-					for (int p = total; p != next; p++)
-					{
-						GSSPath t = paths[m];
-						paths[m] = paths[p];
-						paths[p] = t;
-						m++;
-					}
-					// m is now the exact number of paths
-					total = m;
-				}
-				else if (next != total)
-				{
-					// no path has been removed, but some have been added
-					// => next is the exact number of paths
-					total = next;
-				}
-			}
-
-			count = total;
-			return paths;
-		}
-
-		/// <summary>
-		/// Cleanups this GSS by reclaiming the sub-trees on GSS labels that can no longer be reached
-		/// </summary>
-		private void Cleanup()
-		{
-			int top = -1;
-			// first, enqueue all the non-reachable state of the last 16 generations
-			int lastState = nodeGenerations[generation].Start - 1;
-			int firstState = nodeGenerations[generation - 16].Start;
-			for (int i = lastState; i != firstState - 1; i--)
-			{
-				if (nodeIncomings[i] == 0)
-				{
-					top++;
-					if (top == stack.Length)
-						Array.Resize(ref stack, stack.Length + INIT_STACK_SIZE);
-					stack[top] = i;
-				}
-			}
-
-			// traverse the GSS
-			while (top != -1)
-			{
-				// pop the next state to inspect
-				int origin = stack[top];
-				top--;
-				GSSGeneration genData = edgeGenerations[GetGenerationOf(origin)];
-				for (int i = genData.Start; i != genData.Start + genData.Count; i++)
-				{
-					GSSEdge edge = edges[i];
-					if (edge.From != origin)
-						continue;
-					// here the edge is starting from the origin node
-					// get the label on this edge and free it if necessary
-					SubTree tree = edgeLabels[i].ReplaceableTree;
-					if (tree != null)
-						tree.Free();
-					// decrement the target's incoming edges counter
-					int counter = nodeIncomings[edge.To];
-					counter--;
-					nodeIncomings[edge.To] = counter;
-					if (counter == 0)
-					{
-						// the target node is now unreachable, enqueue it
-						top++;
-						if (top == stack.Length)
-							Array.Resize(ref stack, stack.Length + INIT_STACK_SIZE);
-						stack[top] = edge.To;
-					}
-				}
-			}
-		}
-
-		/// <summary>
-		/// Prints this stack onto the console output
-		/// </summary>
-		public void Print()
-		{
-			PrintTo(Console.Out);
-		}
-
-		/// <summary>
-		/// Prints this stack into the specified file
-		/// </summary>
-		/// <param name="file">The file to print to</param>
-		public void PrintTo(string file)
-		{
-			TextWriter writer = new StreamWriter(file, false, System.Text.Encoding.UTF8);
-			PrintTo(writer);
-			writer.Close();
-		}
-
-		/// <summary>
-		/// Prints this stack with the specified writer
-		/// </summary>
-		/// <param name="writer">A text writer</param>
-		public void PrintTo(TextWriter writer)
-		{
-			// list of all nodes having at least one child
-			List<int> linked = new List<int>();
-
-			for (int i = generation; i != -1; i--)
-			{
-				writer.WriteLine("--- generation {0} ---", i);
-				// Retrieve the edges in this generation
-				Dictionary<int, List<int>> myedges = new Dictionary<int, List<int>>();
-				GSSGeneration cedges = edgeGenerations[i];
-				for (int j = 0; j != cedges.Count; j++)
-				{
-					GSSEdge edge = this.edges[cedges.Start + j];
-					if (!myedges.ContainsKey(edge.From))
-						myedges.Add(edge.From, new List<int>());
-					myedges[edge.From].Add(edge.To);
-					if (!linked.Contains(edge.To))
-						linked.Add(edge.To);
-				}
-				// Retrieve the nodes in this generation and reverse their order
-				GSSGeneration cnodes = nodeGenerations[i];
-				List<int> mynodes = new List<int>();
-				for (int j = 0; j != cnodes.Count; j++)
-					mynodes.Add(cnodes.Start + j);
-				mynodes.Reverse();
-				// print this generation
-				foreach (int node in mynodes)
-				{
-					string mark = linked.Contains(node) ? "node" : "head";
-					if (myedges.ContainsKey(node))
-					{
-						foreach (int to in myedges[node])
-						{
-							int gen = GetGenerationOf(to);
-							if (gen == i)
-								writer.WriteLine("\t{0} {1} to {2}", mark, nodeLabels[node], nodeLabels[to]);
-							else
-								writer.WriteLine("\t{0} {1} to {2} in gen {3}", mark, nodeLabels[node], nodeLabels[to], gen);
-						}
-					}
-					else
-					{
-						writer.WriteLine("\t{0} {1}", mark, nodeLabels[node]);
-					}
-				}
-			}
-		}
-	}
+/**********************************************************************
+* Copyright (c) 2013 Laurent Wouters and others
+* This program is free software: you can redistribute it and/or modify
+* it under the terms of the GNU Lesser General Public License as
+* published by the Free Software Foundation, either version 3
+* of the License, or (at your option) any later version.
+*
+* This program is distributed in the hope that it will be useful,
+* but WITHOUT ANY WARRANTY; without even the implied warranty of
+* MERCHANTABILITY or FITNESS FOR A PARTICULAR PURPOSE.  See the
+* GNU Lesser General Public License for more details.
+*
+* You should have received a copy of the GNU Lesser General
+* Public License along with this program.
+* If not, see <http://www.gnu.org/licenses/>.
+*
+* Contributors:
+*     Laurent Wouters - lwouters@xowl.org
+**********************************************************************/
+using System;
+using System.IO;
+using System.Collections.Generic;
+using Hime.Redist.Utils;
+
+namespace Hime.Redist.Parsers
+{
+	/// <summary>
+	/// Represents Graph-Structured Stacks for GLR parsers
+	/// </summary>
+	class GSS : Lexer.IContextProvider
+	{
+		/// <summary>
+		/// The initial size of the paths buffer in this GSS
+		/// </summary>
+		private const int INIT_PATHS_COUNT = 64;
+		/// <summary>
+		/// The initial size of the stack used for the traversal of this GSS
+		/// </summary>
+		private const int INIT_STACK_SIZE = 128;
+
+		/// <summary>
+		/// The label (GLR state) on the GSS node for the given index
+		/// </summary>
+		private Utils.BigList<int> nodeLabels;
+		/// <summary>
+		/// The number of live incoming edges to the GSS node for the given index
+		/// </summary>
+		private Utils.BigList<int> nodeIncomings;
+		/// <summary>
+		/// The generations of nodes in this GSS
+		/// </summary>
+		private Utils.BigList<GSSGeneration> nodeGenerations;
+
+		/// <summary>
+		/// The edges in this GSS
+		/// </summary>
+		private Utils.BigList<GSSEdge> edges;
+		/// <summary>
+		/// The labels on the edges in this GSS
+		/// </summary>
+		private Utils.BigList<GSSLabel> edgeLabels;
+		/// <summary>
+		/// The generations for the edges
+		/// </summary>
+		private Utils.BigList<GSSGeneration> edgeGenerations;
+
+		/// <summary>
+		/// Index of the current generation
+		/// </summary>
+		private int generation;
+
+		/// <summary>
+		/// A single reusable GSS paths for returning 0-length GSS paths
+		/// </summary>
+		private GSSPath path0;
+		/// <summary>
+		/// The single reusable buffer for returning 0-length GSS paths
+		/// </summary>
+		private GSSPath[] paths0;
+		/// <summary>
+		/// A buffer of GSS paths
+		/// </summary>
+		private GSSPath[] paths;
+
+		/// <summary>
+		/// Stack of GSS nodes used for the traversal of the GSS
+		/// </summary>
+		private int[] stack;
+
+		/// <summary>
+		/// Initializes the GSS
+		/// </summary>
+		public GSS()
+		{
+			this.nodeLabels = new BigList<int>();
+			this.nodeIncomings = new BigList<int>();
+			this.nodeGenerations = new BigList<GSSGeneration>();
+			this.edges = new BigList<GSSEdge>();
+			this.edgeLabels = new BigList<GSSLabel>();
+			this.edgeGenerations = new BigList<GSSGeneration>();
+			this.generation = -1;
+			this.path0 = new GSSPath();
+			this.paths0 = new GSSPath[1] { path0 };
+			this.paths = new GSSPath[INIT_PATHS_COUNT];
+			this.stack = new int[INIT_STACK_SIZE];
+		}
+
+		/// <summary>
+		/// Gets whether the specified context is in effect
+		/// </summary>
+		/// <param name="context">A context</param>
+		/// <returns><c>true</c> if the specified context is in effect</returns>
+		public bool IsWithin(int context)
+		{
+			return (context == Lexer.Automaton.DEFAULT_CONTEXT);
+		}
+
+		/// <summary>
+		/// Gets the data of the specified generation of node
+		/// </summary>
+		/// <param name="generation">A generation</param>
+		/// <returns>The generation's data</returns>
+		public GSSGeneration GetGeneration(int generation)
+		{
+			return nodeGenerations[generation];
+		}
+
+		/// <summary>
+		/// Gets the GLR state represented by the specified node
+		/// </summary>
+		/// <param name="node">A node</param>
+		/// <returns>The GLR state represented by the node</returns>
+		public int GetRepresentedState(int node)
+		{
+			return nodeLabels[node];
+		}
+
+		/// <summary>
+		/// Finds in the given generation a node representing the given GLR state
+		/// </summary>
+		/// <param name="generation">A generation</param>
+		/// <param name="state">A GLR state</param>
+		/// <returns>The node representing the GLR state, or -1 if it is not found</returns>
+		public int FindNode(int generation, int state)
+		{
+			GSSGeneration data = nodeGenerations[generation];
+			for (int i=data.Start; i!=data.Start + data.Count; i++)
+				if (nodeLabels[i] == state)
+					return i;
+			return -1;
+		}
+
+		/// <summary>
+		/// Determines whether this instance has the required edge
+		/// </summary>
+		/// <param name="generation">The generation of the edge's start node</param>
+		/// <param name="from">The edge's start node</param>
+		/// <param name="to">The edge's target node</param>
+		/// <returns><c>true</c> if this instance has the required edge; otherwise, <c>false</c></returns>
+		public bool HasEdge(int generation, int from, int to)
+		{
+			GSSGeneration data = edgeGenerations[generation];
+			for (int i=data.Start; i!=data.Start + data.Count; i++)
+			{
+				GSSEdge edge = edges[i];
+				if (edge.From == from && edge.To == to)
+					return true;
+			}
+			return false;
+		}
+
+		/// <summary>
+		/// Opens a new generation in this GSS
+		/// </summary>
+		/// <returns>The index of the new generation</returns>
+		public int CreateGeneration()
+		{
+			if (generation != 0 && ((generation & 0xF) == 0))
+			{
+				// the current generation is not 0 (first one) and is a multiple of 16
+				// => cleanup the GSS from unreachable data
+				Cleanup();
+			}
+			nodeGenerations.Add(new GSSGeneration(nodeLabels.Size));
+			edgeGenerations.Add(new GSSGeneration(edges.Size));
+			generation++;
+			return generation;
+		}
+
+		/// <summary>
+		/// Creates a new node in the GSS
+		/// </summary>
+		/// <param name="state">The GLR state represented by the node</param>
+		/// <returns>The node's identifier</returns>
+		public int CreateNode(int state)
+		{
+			int node = nodeLabels.Add(state);
+			nodeIncomings.Add(0);
+			GSSGeneration data = nodeGenerations[generation];
+			data.Count++;
+			nodeGenerations[generation] = data;
+			return node;
+		}
+
+		/// <summary>
+		/// Creates a new edge in the GSS
+		/// </summary>
+		/// <param name="from">The edge's starting node</param>
+		/// <param name="to">The edge's target node</param>
+		/// <param name="label">The edge's label</param>
+		public void CreateEdge(int from, int to, GSSLabel label)
+		{
+			edges.Add(new GSSEdge(from, to));
+			edgeLabels.Add(label);
+			GSSGeneration data = edgeGenerations[generation];
+			data.Count++;
+			edgeGenerations[generation] = data;
+			nodeIncomings[to] = nodeIncomings[to] + 1;
+		}
+
+		/// <summary>
+		/// Setups a reusable GSS path with the given length
+		/// </summary>
+		/// <param name="index">The index in the buffer of reusable paths</param>
+		/// <param name="last">The last GLR state in the path</param>
+		/// <param name="length">The path's length</param>
+		private void SetupPath(int index, int last, int length)
+		{
+			if (index >= paths.Length)
+				Array.Resize(ref paths, paths.Length + INIT_PATHS_COUNT);
+			if (paths[index] == null)
+				paths[index] = new GSSPath(length);
+			else
+				paths[index].Ensure(length);
+			paths[index].Last = last;
+			paths[index].Generation = GetGenerationOf(last);
+		}
+
+		/// <summary>
+		/// Retrieve the generation of the given node in this GSS
+		/// </summary>
+		/// <param name="node">A node's index</param>
+		/// <returns>The index of the generation containing the node</returns>
+		private int GetGenerationOf(int node)
+		{
+			for (int i=generation; i!=-1; i--)
+			{
+				GSSGeneration gen = nodeGenerations[i];
+				if (node >= gen.Start && node < gen.Start + gen.Count)
+					return i;
+			}
+			// should node happen
+			return -1;
+		}
+
+		/// <summary>
+		/// Gets all paths in the GSS starting at the given node and with the given length
+		/// </summary>
+		/// <param name="from">The starting node</param>
+		/// <param name="length">The length of the requested paths</param>
+		/// <param name="count">The number of paths</param>
+		/// <returns>A collection of paths in this GSS</returns>
+		public GSSPath[] GetPaths(int from, int length, out int count)
+		{
+			if (length == 0)
+			{
+				// use the common 0-length GSS path to avoid new memory allocation
+				path0.Last = from;
+				count = 1;
+				return paths0;
+			}
+
+			// Initializes the first path
+			SetupPath(0, from, length);
+
+			// The number of paths in the list
+			int total = 1;
+			// For the remaining hops
+			for (int i = 0; i != length; i++)
+			{
+				int m = 0;          // Insertion index for the compaction process
+				int next = total;   // Insertion index for new paths
+				for (int p = 0; p != total; p++)
+				{
+					int last = paths[p].Last;
+					int genIndex = paths[p].Generation;
+					// Look for new additional paths from last
+					GSSGeneration gen = edgeGenerations[genIndex];
+					int firstEdgeTarget = -1;
+					GSSLabel firstEdgeLabel = new GSSLabel();
+					for (int e = gen.Start; e != gen.Start + gen.Count; e++)
+					{
+						GSSEdge edge = edges[e];
+						if (edge.From == last)
+						{
+							if (firstEdgeTarget == -1)
+							{
+								// This is the first edge
+								firstEdgeTarget = edge.To;
+								firstEdgeLabel = edgeLabels[e];
+							}
+							else
+							{
+								// Not the first edge
+								// Clone and extend the new path
+								SetupPath(next, edge.To, length);
+								paths[next].CopyLabelsFrom(paths[p], i);
+								paths[next][i] = edgeLabels[e];
+								// Go to next insert
+								next++;
+							}
+						}
+					}
+					// Check whether there was at least one edge
+					if (firstEdgeTarget != -1)
+					{
+						// Continue the current path
+						if (m != p)
+						{
+							GSSPath t = paths[m];
+							paths[m] = paths[p];
+							paths[p] = t;
+						}
+						paths[m].Last = firstEdgeTarget;
+						paths[m].Generation = GetGenerationOf(firstEdgeTarget);
+						paths[m][i] = firstEdgeLabel;
+						// goto next
+						m++;
+					}
+				}
+				if (m != total)
+				{
+					// if some previous paths have been removed
+					// => compact the list if needed
+					for (int p = total; p != next; p++)
+					{
+						GSSPath t = paths[m];
+						paths[m] = paths[p];
+						paths[p] = t;
+						m++;
+					}
+					// m is now the exact number of paths
+					total = m;
+				}
+				else if (next != total)
+				{
+					// no path has been removed, but some have been added
+					// => next is the exact number of paths
+					total = next;
+				}
+			}
+
+			count = total;
+			return paths;
+		}
+
+		/// <summary>
+		/// Cleanups this GSS by reclaiming the sub-trees on GSS labels that can no longer be reached
+		/// </summary>
+		private void Cleanup()
+		{
+			int top = -1;
+			// first, enqueue all the non-reachable state of the last 16 generations
+			int lastState = nodeGenerations[generation].Start - 1;
+			int firstState = nodeGenerations[generation - 16].Start;
+			for (int i = lastState; i != firstState - 1; i--)
+			{
+				if (nodeIncomings[i] == 0)
+				{
+					top++;
+					if (top == stack.Length)
+						Array.Resize(ref stack, stack.Length + INIT_STACK_SIZE);
+					stack[top] = i;
+				}
+			}
+
+			// traverse the GSS
+			while (top != -1)
+			{
+				// pop the next state to inspect
+				int origin = stack[top];
+				top--;
+				GSSGeneration genData = edgeGenerations[GetGenerationOf(origin)];
+				for (int i = genData.Start; i != genData.Start + genData.Count; i++)
+				{
+					GSSEdge edge = edges[i];
+					if (edge.From != origin)
+						continue;
+					// here the edge is starting from the origin node
+					// get the label on this edge and free it if necessary
+					SubTree tree = edgeLabels[i].ReplaceableTree;
+					if (tree != null)
+						tree.Free();
+					// decrement the target's incoming edges counter
+					int counter = nodeIncomings[edge.To];
+					counter--;
+					nodeIncomings[edge.To] = counter;
+					if (counter == 0)
+					{
+						// the target node is now unreachable, enqueue it
+						top++;
+						if (top == stack.Length)
+							Array.Resize(ref stack, stack.Length + INIT_STACK_SIZE);
+						stack[top] = edge.To;
+					}
+				}
+			}
+		}
+
+		/// <summary>
+		/// Prints this stack onto the console output
+		/// </summary>
+		public void Print()
+		{
+			PrintTo(Console.Out);
+		}
+
+		/// <summary>
+		/// Prints this stack into the specified file
+		/// </summary>
+		/// <param name="file">The file to print to</param>
+		public void PrintTo(string file)
+		{
+			TextWriter writer = new StreamWriter(file, false, System.Text.Encoding.UTF8);
+			PrintTo(writer);
+			writer.Close();
+		}
+
+		/// <summary>
+		/// Prints this stack with the specified writer
+		/// </summary>
+		/// <param name="writer">A text writer</param>
+		public void PrintTo(TextWriter writer)
+		{
+			// list of all nodes having at least one child
+			List<int> linked = new List<int>();
+
+			for (int i = generation; i != -1; i--)
+			{
+				writer.WriteLine("--- generation {0} ---", i);
+				// Retrieve the edges in this generation
+				Dictionary<int, List<int>> myedges = new Dictionary<int, List<int>>();
+				GSSGeneration cedges = edgeGenerations[i];
+				for (int j = 0; j != cedges.Count; j++)
+				{
+					GSSEdge edge = this.edges[cedges.Start + j];
+					if (!myedges.ContainsKey(edge.From))
+						myedges.Add(edge.From, new List<int>());
+					myedges[edge.From].Add(edge.To);
+					if (!linked.Contains(edge.To))
+						linked.Add(edge.To);
+				}
+				// Retrieve the nodes in this generation and reverse their order
+				GSSGeneration cnodes = nodeGenerations[i];
+				List<int> mynodes = new List<int>();
+				for (int j = 0; j != cnodes.Count; j++)
+					mynodes.Add(cnodes.Start + j);
+				mynodes.Reverse();
+				// print this generation
+				foreach (int node in mynodes)
+				{
+					string mark = linked.Contains(node) ? "node" : "head";
+					if (myedges.ContainsKey(node))
+					{
+						foreach (int to in myedges[node])
+						{
+							int gen = GetGenerationOf(to);
+							if (gen == i)
+								writer.WriteLine("\t{0} {1} to {2}", mark, nodeLabels[node], nodeLabels[to]);
+							else
+								writer.WriteLine("\t{0} {1} to {2} in gen {3}", mark, nodeLabels[node], nodeLabels[to], gen);
+						}
+					}
+					else
+					{
+						writer.WriteLine("\t{0} {1}", mark, nodeLabels[node]);
+					}
+				}
+			}
+		}
+	}
 }