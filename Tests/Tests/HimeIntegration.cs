<<<<<<< HEAD
=======
/**********************************************************************
* Copyright (c) 2013 Laurent Wouters and others
* This program is free software: you can redistribute it and/or modify
* it under the terms of the GNU Lesser General Public License as
* published by the Free Software Foundation, either version 3
* of the License, or (at your option) any later version.
* 
* This program is distributed in the hope that it will be useful,
* but WITHOUT ANY WARRANTY; without even the implied warranty of
* MERCHANTABILITY or FITNESS FOR A PARTICULAR PURPOSE.  See the
* GNU Lesser General Public License for more details.
* 
* You should have received a copy of the GNU Lesser General
* Public License along with this program.
* If not, see <http://www.gnu.org/licenses/>.
* 
* Contributors:
*     Laurent Wouters - lwouters@xowl.org
**********************************************************************/

using System;
using System.Collections.Generic;
using System.IO;
using System.Reflection;
>>>>>>> cf17bb03
using Hime.CentralDogma;
using Hime.Redist;
using Hime.Redist.Lexer;
using Hime.Redist.Parsers;
using Hime.Redist.Symbols;
using NUnit.Framework;
using System;
using System.Collections.Generic;
using System.IO;
using System.Reflection;

namespace Hime.Tests
{
    [TestFixture]
    public class HimeIntegration : BaseTestSuite
    {
        private ConstructorInfo scriptLexer;
        private ConstructorInfo scriptParser;
        private Dictionary<string, ConstructorInfo> resLexer;
        private Dictionary<string, ConstructorInfo> resParser;

        public HimeIntegration()
        {
            GenerateTestScriptParser();
            resLexer = new Dictionary<string, ConstructorInfo>();
            resParser = new Dictionary<string, ConstructorInfo>();
        }

        private void GenerateTestScriptParser()
        {
            Assembly assembly = CompileResource("TestScript", ParsingMethod.LALR1);
            Type tl = assembly.GetType("Hime.Tests.Generated.TestScriptLexer");
            Type tp = assembly.GetType("Hime.Tests.Generated.TestScriptParser");
            scriptLexer = tl.GetConstructor(new Type[] { typeof(string) });
            scriptParser = tp.GetConstructor(new Type[] { tl });
        }

        private void ResolveParserFor(string resource, ParsingMethod method)
        {
            if (resParser.ContainsKey(resource))
                return;
            Assembly assembly = CompileResource(resource, method);
            System.Type tl = assembly.GetType("Hime.Tests.Generated." + resource + "Lexer");
            System.Type tp = assembly.GetType("Hime.Tests.Generated." + resource + "Parser");
            System.Reflection.ConstructorInfo cl = tl.GetConstructor(new Type[] { typeof(string) });
            System.Reflection.ConstructorInfo cp = tp.GetConstructor(new Type[] { tl });
            resLexer.Add(resource, cl);
            resParser.Add(resource, cp);
        }

        private bool Compare(ASTNode node, ASTNode check)
        {
            if (node.Symbol.Name != (check.Symbol as Token).Value)
                return false;
            if (check.Children[0].Children.Count != 0)
            {
                string vRef = (check.Children[0].Children[0].Symbol as Token).Value;
                vRef = vRef.Substring(1, vRef.Length - 2);
                string vReal = (node.Symbol as Token).Value;
                if (vReal != vRef)
                    return false;
            }
            if (node.Children.Count != check.Children[1].Children.Count)
                return false;
            for (int i = 0; i != node.Children.Count; i++)
                if (!Compare(node.Children[i], check.Children[1].Children[i]))
                    return false;
            return true;
        }

        private bool ExecuteTest(ASTNode test, ParsingMethod method)
        {
            string name = (test.Symbol as Token).Value;
            string resource = (test.Children[0].Symbol as Token).Value;
            string input = (test.Children[1].Symbol as Token).Value;
            input = input.Substring(1, input.Length - 2);
            ASTNode check = test.Children[2];
            ResolveParserFor(resource, method);
            ILexer lc = resLexer[resource].Invoke(new object[] { input }) as ILexer;
            IParser pc = resParser[resource].Invoke(new object[] { lc }) as IParser;
            bool result = Compare(pc.Parse().Root, check);
            if (!result)
                Log("Test " + name + " failed");
            return result;
        }

        private bool ExecuteScript(string script, ParsingMethod method)
        {
            Log("Executing test suite " + script);
            ExportResource(script, script);
            ILexer lc = scriptLexer.Invoke(new object[] { File.ReadAllText(script) }) as ILexer;
            IParser pc = scriptParser.Invoke(new object[] { lc }) as IParser;
            ASTNode root = pc.Parse().Root;
            int succeeded = 0;
            int failed = 0;
            foreach (ASTNode test in root.Children)
                if (ExecuteTest(test, method))
                    succeeded++;
                else
                    failed++;
            Log(succeeded.ToString() + " passed, " + failed.ToString() + " failed");
            return (failed == 0);
        }

        [Test]
        public void Test_Integration()
        {
            SetTestDirectory();
            Assert.IsTrue(ExecuteScript("Integration.tests", ParsingMethod.LALR1));
        }
    }
}
<|MERGE_RESOLUTION|>--- conflicted
+++ resolved
@@ -1,139 +1,132 @@
-<<<<<<< HEAD
-=======
-/**********************************************************************
-* Copyright (c) 2013 Laurent Wouters and others
-* This program is free software: you can redistribute it and/or modify
-* it under the terms of the GNU Lesser General Public License as
-* published by the Free Software Foundation, either version 3
-* of the License, or (at your option) any later version.
-* 
-* This program is distributed in the hope that it will be useful,
-* but WITHOUT ANY WARRANTY; without even the implied warranty of
-* MERCHANTABILITY or FITNESS FOR A PARTICULAR PURPOSE.  See the
-* GNU Lesser General Public License for more details.
-* 
-* You should have received a copy of the GNU Lesser General
-* Public License along with this program.
-* If not, see <http://www.gnu.org/licenses/>.
-* 
-* Contributors:
-*     Laurent Wouters - lwouters@xowl.org
-**********************************************************************/
-
-using System;
-using System.Collections.Generic;
-using System.IO;
-using System.Reflection;
->>>>>>> cf17bb03
-using Hime.CentralDogma;
-using Hime.Redist;
-using Hime.Redist.Lexer;
-using Hime.Redist.Parsers;
-using Hime.Redist.Symbols;
-using NUnit.Framework;
-using System;
-using System.Collections.Generic;
-using System.IO;
-using System.Reflection;
-
-namespace Hime.Tests
-{
-    [TestFixture]
-    public class HimeIntegration : BaseTestSuite
-    {
-        private ConstructorInfo scriptLexer;
-        private ConstructorInfo scriptParser;
-        private Dictionary<string, ConstructorInfo> resLexer;
-        private Dictionary<string, ConstructorInfo> resParser;
-
-        public HimeIntegration()
-        {
-            GenerateTestScriptParser();
-            resLexer = new Dictionary<string, ConstructorInfo>();
-            resParser = new Dictionary<string, ConstructorInfo>();
-        }
-
-        private void GenerateTestScriptParser()
-        {
-            Assembly assembly = CompileResource("TestScript", ParsingMethod.LALR1);
-            Type tl = assembly.GetType("Hime.Tests.Generated.TestScriptLexer");
-            Type tp = assembly.GetType("Hime.Tests.Generated.TestScriptParser");
-            scriptLexer = tl.GetConstructor(new Type[] { typeof(string) });
-            scriptParser = tp.GetConstructor(new Type[] { tl });
-        }
-
-        private void ResolveParserFor(string resource, ParsingMethod method)
-        {
-            if (resParser.ContainsKey(resource))
-                return;
-            Assembly assembly = CompileResource(resource, method);
-            System.Type tl = assembly.GetType("Hime.Tests.Generated." + resource + "Lexer");
-            System.Type tp = assembly.GetType("Hime.Tests.Generated." + resource + "Parser");
-            System.Reflection.ConstructorInfo cl = tl.GetConstructor(new Type[] { typeof(string) });
-            System.Reflection.ConstructorInfo cp = tp.GetConstructor(new Type[] { tl });
-            resLexer.Add(resource, cl);
-            resParser.Add(resource, cp);
-        }
-
-        private bool Compare(ASTNode node, ASTNode check)
-        {
-            if (node.Symbol.Name != (check.Symbol as Token).Value)
-                return false;
-            if (check.Children[0].Children.Count != 0)
-            {
-                string vRef = (check.Children[0].Children[0].Symbol as Token).Value;
-                vRef = vRef.Substring(1, vRef.Length - 2);
-                string vReal = (node.Symbol as Token).Value;
-                if (vReal != vRef)
-                    return false;
-            }
-            if (node.Children.Count != check.Children[1].Children.Count)
-                return false;
-            for (int i = 0; i != node.Children.Count; i++)
-                if (!Compare(node.Children[i], check.Children[1].Children[i]))
-                    return false;
-            return true;
-        }
-
-        private bool ExecuteTest(ASTNode test, ParsingMethod method)
-        {
-            string name = (test.Symbol as Token).Value;
-            string resource = (test.Children[0].Symbol as Token).Value;
-            string input = (test.Children[1].Symbol as Token).Value;
-            input = input.Substring(1, input.Length - 2);
-            ASTNode check = test.Children[2];
-            ResolveParserFor(resource, method);
-            ILexer lc = resLexer[resource].Invoke(new object[] { input }) as ILexer;
-            IParser pc = resParser[resource].Invoke(new object[] { lc }) as IParser;
-            bool result = Compare(pc.Parse().Root, check);
-            if (!result)
-                Log("Test " + name + " failed");
-            return result;
-        }
-
-        private bool ExecuteScript(string script, ParsingMethod method)
-        {
-            Log("Executing test suite " + script);
-            ExportResource(script, script);
-            ILexer lc = scriptLexer.Invoke(new object[] { File.ReadAllText(script) }) as ILexer;
-            IParser pc = scriptParser.Invoke(new object[] { lc }) as IParser;
-            ASTNode root = pc.Parse().Root;
-            int succeeded = 0;
-            int failed = 0;
-            foreach (ASTNode test in root.Children)
-                if (ExecuteTest(test, method))
-                    succeeded++;
-                else
-                    failed++;
-            Log(succeeded.ToString() + " passed, " + failed.ToString() + " failed");
-            return (failed == 0);
-        }
-
-        [Test]
-        public void Test_Integration()
-        {
-            SetTestDirectory();
-            Assert.IsTrue(ExecuteScript("Integration.tests", ParsingMethod.LALR1));
-        }
-    }
-}
+/**********************************************************************
+* Copyright (c) 2013 Laurent Wouters and others
+* This program is free software: you can redistribute it and/or modify
+* it under the terms of the GNU Lesser General Public License as
+* published by the Free Software Foundation, either version 3
+* of the License, or (at your option) any later version.
+* 
+* This program is distributed in the hope that it will be useful,
+* but WITHOUT ANY WARRANTY; without even the implied warranty of
+* MERCHANTABILITY or FITNESS FOR A PARTICULAR PURPOSE.  See the
+* GNU Lesser General Public License for more details.
+* 
+* You should have received a copy of the GNU Lesser General
+* Public License along with this program.
+* If not, see <http://www.gnu.org/licenses/>.
+* 
+* Contributors:
+*     Laurent Wouters - lwouters@xowl.org
+**********************************************************************/
+
+using Hime.CentralDogma;
+using Hime.Redist;
+using Hime.Redist.Lexer;
+using Hime.Redist.Parsers;
+using Hime.Redist.Symbols;
+using NUnit.Framework;
+using System;
+using System.Collections.Generic;
+using System.IO;
+using System.Reflection;
+
+namespace Hime.Tests
+{
+    [TestFixture]
+    public class HimeIntegration : BaseTestSuite
+    {
+        private ConstructorInfo scriptLexer;
+        private ConstructorInfo scriptParser;
+        private Dictionary<string, ConstructorInfo> resLexer;
+        private Dictionary<string, ConstructorInfo> resParser;
+
+        public HimeIntegration()
+        {
+            GenerateTestScriptParser();
+            resLexer = new Dictionary<string, ConstructorInfo>();
+            resParser = new Dictionary<string, ConstructorInfo>();
+        }
+
+        private void GenerateTestScriptParser()
+        {
+            Assembly assembly = CompileResource("TestScript", ParsingMethod.LALR1);
+            Type tl = assembly.GetType("Hime.Tests.Generated.TestScriptLexer");
+            Type tp = assembly.GetType("Hime.Tests.Generated.TestScriptParser");
+            scriptLexer = tl.GetConstructor(new Type[] { typeof(string) });
+            scriptParser = tp.GetConstructor(new Type[] { tl });
+        }
+
+        private void ResolveParserFor(string resource, ParsingMethod method)
+        {
+            if (resParser.ContainsKey(resource))
+                return;
+            Assembly assembly = CompileResource(resource, method);
+            System.Type tl = assembly.GetType("Hime.Tests.Generated." + resource + "Lexer");
+            System.Type tp = assembly.GetType("Hime.Tests.Generated." + resource + "Parser");
+            System.Reflection.ConstructorInfo cl = tl.GetConstructor(new Type[] { typeof(string) });
+            System.Reflection.ConstructorInfo cp = tp.GetConstructor(new Type[] { tl });
+            resLexer.Add(resource, cl);
+            resParser.Add(resource, cp);
+        }
+
+        private bool Compare(ASTNode node, ASTNode check)
+        {
+            if (node.Symbol.Name != (check.Symbol as Token).Value)
+                return false;
+            if (check.Children[0].Children.Count != 0)
+            {
+                string vRef = (check.Children[0].Children[0].Symbol as Token).Value;
+                vRef = vRef.Substring(1, vRef.Length - 2);
+                string vReal = (node.Symbol as Token).Value;
+                if (vReal != vRef)
+                    return false;
+            }
+            if (node.Children.Count != check.Children[1].Children.Count)
+                return false;
+            for (int i = 0; i != node.Children.Count; i++)
+                if (!Compare(node.Children[i], check.Children[1].Children[i]))
+                    return false;
+            return true;
+        }
+
+        private bool ExecuteTest(ASTNode test, ParsingMethod method)
+        {
+            string name = (test.Symbol as Token).Value;
+            string resource = (test.Children[0].Symbol as Token).Value;
+            string input = (test.Children[1].Symbol as Token).Value;
+            input = input.Substring(1, input.Length - 2);
+            ASTNode check = test.Children[2];
+            ResolveParserFor(resource, method);
+            ILexer lc = resLexer[resource].Invoke(new object[] { input }) as ILexer;
+            IParser pc = resParser[resource].Invoke(new object[] { lc }) as IParser;
+            bool result = Compare(pc.Parse().Root, check);
+            if (!result)
+                Log("Test " + name + " failed");
+            return result;
+        }
+
+        private bool ExecuteScript(string script, ParsingMethod method)
+        {
+            Log("Executing test suite " + script);
+            ExportResource(script, script);
+            ILexer lc = scriptLexer.Invoke(new object[] { File.ReadAllText(script) }) as ILexer;
+            IParser pc = scriptParser.Invoke(new object[] { lc }) as IParser;
+            ASTNode root = pc.Parse().Root;
+            int succeeded = 0;
+            int failed = 0;
+            foreach (ASTNode test in root.Children)
+                if (ExecuteTest(test, method))
+                    succeeded++;
+                else
+                    failed++;
+            Log(succeeded.ToString() + " passed, " + failed.ToString() + " failed");
+            return (failed == 0);
+        }
+
+        [Test]
+        public void Test_Integration()
+        {
+            SetTestDirectory();
+            Assert.IsTrue(ExecuteScript("Integration.tests", ParsingMethod.LALR1));
+        }
+    }
+}